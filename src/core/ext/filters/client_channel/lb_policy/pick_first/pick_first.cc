/*
 *
 * Copyright 2015 gRPC authors.
 *
 * Licensed under the Apache License, Version 2.0 (the "License");
 * you may not use this file except in compliance with the License.
 * You may obtain a copy of the License at
 *
 *     http://www.apache.org/licenses/LICENSE-2.0
 *
 * Unless required by applicable law or agreed to in writing, software
 * distributed under the License is distributed on an "AS IS" BASIS,
 * WITHOUT WARRANTIES OR CONDITIONS OF ANY KIND, either express or implied.
 * See the License for the specific language governing permissions and
 * limitations under the License.
 *
 */

#include <string.h>

#include <grpc/support/alloc.h>

#include "src/core/ext/filters/client_channel/lb_policy/subchannel_list.h"
#include "src/core/ext/filters/client_channel/lb_policy_registry.h"
#include "src/core/ext/filters/client_channel/subchannel.h"
#include "src/core/ext/filters/client_channel/subchannel_index.h"
#include "src/core/lib/channel/channel_args.h"
#include "src/core/lib/iomgr/combiner.h"
#include "src/core/lib/iomgr/sockaddr_utils.h"
#include "src/core/lib/transport/connectivity_state.h"

grpc_core::TraceFlag grpc_lb_pick_first_trace(false, "pick_first");

typedef struct pending_pick {
  struct pending_pick* next;
  uint32_t initial_metadata_flags;
  grpc_connected_subchannel** target;
  grpc_closure* on_complete;
} pending_pick;

typedef struct {
  /** base policy: must be first */
  grpc_lb_policy base;
  /** all our subchannels */
  grpc_lb_subchannel_list* subchannel_list;
  /** latest pending subchannel list */
  grpc_lb_subchannel_list* latest_pending_subchannel_list;
  /** selected subchannel in \a subchannel_list */
  grpc_lb_subchannel_data* selected;
  /** have we started picking? */
  bool started_picking;
  /** are we shut down? */
  bool shutdown;
  /** list of picks that are waiting on connectivity */
  pending_pick* pending_picks;
  /** our connectivity state tracker */
  grpc_connectivity_state_tracker state_tracker;
} pick_first_lb_policy;

static void pf_destroy(grpc_exec_ctx* exec_ctx, grpc_lb_policy* pol) {
  pick_first_lb_policy* p = (pick_first_lb_policy*)pol;
  GPR_ASSERT(p->subchannel_list == NULL);
  GPR_ASSERT(p->latest_pending_subchannel_list == NULL);
  GPR_ASSERT(p->pending_picks == NULL);
  grpc_connectivity_state_destroy(exec_ctx, &p->state_tracker);
  gpr_free(p);
<<<<<<< HEAD
  if (grpc_lb_pick_first_trace.enabled()) {
    gpr_log(GPR_DEBUG, "Pick First %p destroyed.", (void *)p);
=======
  grpc_subchannel_index_unref();
  if (GRPC_TRACER_ON(grpc_lb_pick_first_trace)) {
    gpr_log(GPR_DEBUG, "Pick First %p destroyed.", (void*)p);
>>>>>>> 67520b0f
  }
}

static void shutdown_locked(grpc_exec_ctx* exec_ctx, pick_first_lb_policy* p,
                            grpc_error* error) {
  if (GRPC_TRACER_ON(grpc_lb_pick_first_trace)) {
    gpr_log(GPR_DEBUG, "Pick First %p Shutting down", p);
  }
  p->shutdown = true;
  pending_pick* pp;
  while ((pp = p->pending_picks) != NULL) {
    p->pending_picks = pp->next;
    *pp->target = NULL;
    GRPC_CLOSURE_SCHED(exec_ctx, pp->on_complete, GRPC_ERROR_REF(error));
    gpr_free(pp);
  }
  grpc_connectivity_state_set(exec_ctx, &p->state_tracker,
                              GRPC_CHANNEL_SHUTDOWN, GRPC_ERROR_REF(error),
                              "shutdown");
  if (p->subchannel_list != NULL) {
    grpc_lb_subchannel_list_shutdown_and_unref(exec_ctx, p->subchannel_list,
                                               "pf_shutdown");
    p->subchannel_list = NULL;
  }
  if (p->latest_pending_subchannel_list != NULL) {
    grpc_lb_subchannel_list_shutdown_and_unref(
        exec_ctx, p->latest_pending_subchannel_list, "pf_shutdown");
    p->latest_pending_subchannel_list = NULL;
  }
  GRPC_ERROR_UNREF(error);
}

static void pf_shutdown_locked(grpc_exec_ctx* exec_ctx, grpc_lb_policy* pol) {
  shutdown_locked(exec_ctx, (pick_first_lb_policy*)pol,
                  GRPC_ERROR_CREATE_FROM_STATIC_STRING("Channel shutdown"));
}

static void pf_cancel_pick_locked(grpc_exec_ctx* exec_ctx, grpc_lb_policy* pol,
                                  grpc_connected_subchannel** target,
                                  grpc_error* error) {
  pick_first_lb_policy* p = (pick_first_lb_policy*)pol;
  pending_pick* pp = p->pending_picks;
  p->pending_picks = NULL;
  while (pp != NULL) {
    pending_pick* next = pp->next;
    if (pp->target == target) {
      *target = NULL;
      GRPC_CLOSURE_SCHED(exec_ctx, pp->on_complete,
                         GRPC_ERROR_CREATE_REFERENCING_FROM_STATIC_STRING(
                             "Pick Cancelled", &error, 1));
      gpr_free(pp);
    } else {
      pp->next = p->pending_picks;
      p->pending_picks = pp;
    }
    pp = next;
  }
  GRPC_ERROR_UNREF(error);
}

static void pf_cancel_picks_locked(grpc_exec_ctx* exec_ctx, grpc_lb_policy* pol,
                                   uint32_t initial_metadata_flags_mask,
                                   uint32_t initial_metadata_flags_eq,
                                   grpc_error* error) {
  pick_first_lb_policy* p = (pick_first_lb_policy*)pol;
  pending_pick* pp = p->pending_picks;
  p->pending_picks = NULL;
  while (pp != NULL) {
    pending_pick* next = pp->next;
    if ((pp->initial_metadata_flags & initial_metadata_flags_mask) ==
        initial_metadata_flags_eq) {
      GRPC_CLOSURE_SCHED(exec_ctx, pp->on_complete,
                         GRPC_ERROR_CREATE_REFERENCING_FROM_STATIC_STRING(
                             "Pick Cancelled", &error, 1));
      gpr_free(pp);
    } else {
      pp->next = p->pending_picks;
      p->pending_picks = pp;
    }
    pp = next;
  }
  GRPC_ERROR_UNREF(error);
}

static void start_picking_locked(grpc_exec_ctx* exec_ctx,
                                 pick_first_lb_policy* p) {
  p->started_picking = true;
  if (p->subchannel_list != NULL && p->subchannel_list->num_subchannels > 0) {
    p->subchannel_list->checking_subchannel = 0;
    grpc_lb_subchannel_list_ref_for_connectivity_watch(
        p->subchannel_list, "connectivity_watch+start_picking");
    grpc_lb_subchannel_data_start_connectivity_watch(
        exec_ctx, &p->subchannel_list->subchannels[0]);
  }
}

static void pf_exit_idle_locked(grpc_exec_ctx* exec_ctx, grpc_lb_policy* pol) {
  pick_first_lb_policy* p = (pick_first_lb_policy*)pol;
  if (!p->started_picking) {
    start_picking_locked(exec_ctx, p);
  }
}

static int pf_pick_locked(grpc_exec_ctx* exec_ctx, grpc_lb_policy* pol,
                          const grpc_lb_policy_pick_args* pick_args,
                          grpc_connected_subchannel** target,
                          grpc_call_context_element* context, void** user_data,
                          grpc_closure* on_complete) {
  pick_first_lb_policy* p = (pick_first_lb_policy*)pol;
  // If we have a selected subchannel already, return synchronously.
  if (p->selected != NULL) {
    *target = GRPC_CONNECTED_SUBCHANNEL_REF(p->selected->connected_subchannel,
                                            "picked");
    return 1;
  }
  // No subchannel selected yet, so handle asynchronously.
  if (!p->started_picking) {
    start_picking_locked(exec_ctx, p);
  }
  pending_pick* pp = (pending_pick*)gpr_malloc(sizeof(*pp));
  pp->next = p->pending_picks;
  pp->target = target;
  pp->initial_metadata_flags = pick_args->initial_metadata_flags;
  pp->on_complete = on_complete;
  p->pending_picks = pp;
  return 0;
}

static void destroy_unselected_subchannels_locked(grpc_exec_ctx* exec_ctx,
                                                  pick_first_lb_policy* p) {
  for (size_t i = 0; i < p->subchannel_list->num_subchannels; ++i) {
    grpc_lb_subchannel_data* sd = &p->subchannel_list->subchannels[i];
    if (p->selected != sd) {
      grpc_lb_subchannel_data_unref_subchannel(exec_ctx, sd,
                                               "selected_different_subchannel");
    }
  }
}

static grpc_connectivity_state pf_check_connectivity_locked(
    grpc_exec_ctx* exec_ctx, grpc_lb_policy* pol, grpc_error** error) {
  pick_first_lb_policy* p = (pick_first_lb_policy*)pol;
  return grpc_connectivity_state_get(&p->state_tracker, error);
}

static void pf_notify_on_state_change_locked(grpc_exec_ctx* exec_ctx,
                                             grpc_lb_policy* pol,
                                             grpc_connectivity_state* current,
                                             grpc_closure* notify) {
  pick_first_lb_policy* p = (pick_first_lb_policy*)pol;
  grpc_connectivity_state_notify_on_state_change(exec_ctx, &p->state_tracker,
                                                 current, notify);
}

static void pf_ping_one_locked(grpc_exec_ctx* exec_ctx, grpc_lb_policy* pol,
                               grpc_closure* closure) {
  pick_first_lb_policy* p = (pick_first_lb_policy*)pol;
  if (p->selected) {
    grpc_connected_subchannel_ping(exec_ctx, p->selected->connected_subchannel,
                                   closure);
  } else {
    GRPC_CLOSURE_SCHED(exec_ctx, closure,
                       GRPC_ERROR_CREATE_FROM_STATIC_STRING("Not connected"));
  }
}

<<<<<<< HEAD
/* unsubscribe all subchannels */
static void stop_connectivity_watchers(grpc_exec_ctx *exec_ctx,
                                       pick_first_lb_policy *p) {
  if (p->num_subchannels > 0) {
    GPR_ASSERT(p->selected == NULL);
    if (grpc_lb_pick_first_trace.enabled()) {
      gpr_log(GPR_DEBUG, "Pick First %p unsubscribing from subchannel %p",
              (void *)p, (void *)p->subchannels[p->checking_subchannel]);
    }
    grpc_subchannel_notify_on_state_change(
        exec_ctx, p->subchannels[p->checking_subchannel], NULL, NULL,
        &p->connectivity_changed);
    p->updating_subchannels = true;
  } else if (p->selected != NULL) {
    if (grpc_lb_pick_first_trace.enabled()) {
      gpr_log(GPR_DEBUG,
              "Pick First %p unsubscribing from selected subchannel %p",
              (void *)p, (void *)p->selected);
    }
    grpc_connected_subchannel_notify_on_state_change(
        exec_ctx, p->selected, NULL, NULL, &p->connectivity_changed);
    p->updating_selected = true;
  }
}
=======
static void pf_connectivity_changed_locked(grpc_exec_ctx* exec_ctx, void* arg,
                                           grpc_error* error);
>>>>>>> 67520b0f

static void pf_update_locked(grpc_exec_ctx* exec_ctx, grpc_lb_policy* policy,
                             const grpc_lb_policy_args* args) {
  pick_first_lb_policy* p = (pick_first_lb_policy*)policy;
  const grpc_arg* arg =
      grpc_channel_args_find(args->args, GRPC_ARG_LB_ADDRESSES);
  if (arg == NULL || arg->type != GRPC_ARG_POINTER) {
    if (p->subchannel_list == NULL) {
      // If we don't have a current subchannel list, go into TRANSIENT FAILURE.
      grpc_connectivity_state_set(
          exec_ctx, &p->state_tracker, GRPC_CHANNEL_TRANSIENT_FAILURE,
          GRPC_ERROR_CREATE_FROM_STATIC_STRING("Missing update in args"),
          "pf_update_missing");
    } else {
      // otherwise, keep using the current subchannel list (ignore this update).
      gpr_log(GPR_ERROR,
              "No valid LB addresses channel arg for Pick First %p update, "
              "ignoring.",
              (void*)p);
    }
    return;
  }
  const grpc_lb_addresses* addresses =
      (const grpc_lb_addresses*)arg->value.pointer.p;
  if (GRPC_TRACER_ON(grpc_lb_pick_first_trace)) {
    gpr_log(GPR_INFO, "Pick First %p received update with %lu addresses",
            (void*)p, (unsigned long)addresses->num_addresses);
  }
  grpc_lb_subchannel_list* subchannel_list = grpc_lb_subchannel_list_create(
      exec_ctx, &p->base, &grpc_lb_pick_first_trace, addresses, args,
      pf_connectivity_changed_locked);
  if (subchannel_list->num_subchannels == 0) {
    // Empty update or no valid subchannels. Unsubscribe from all current
    // subchannels and put the channel in TRANSIENT_FAILURE.
    grpc_connectivity_state_set(
        exec_ctx, &p->state_tracker, GRPC_CHANNEL_TRANSIENT_FAILURE,
        GRPC_ERROR_CREATE_FROM_STATIC_STRING("Empty update"),
        "pf_update_empty");
    if (p->subchannel_list != NULL) {
      grpc_lb_subchannel_list_shutdown_and_unref(exec_ctx, p->subchannel_list,
                                                 "sl_shutdown_empty_update");
    }
    p->subchannel_list = subchannel_list;  // Empty list.
    p->selected = NULL;
    return;
  }
<<<<<<< HEAD
  if (grpc_lb_pick_first_trace.enabled()) {
    gpr_log(GPR_INFO, "Pick First %p received update with %lu addresses",
            (void *)p, (unsigned long)addresses->num_addresses);
  }
  grpc_subchannel_args *sc_args = (grpc_subchannel_args *)gpr_zalloc(
      sizeof(*sc_args) * addresses->num_addresses);
  /* We remove the following keys in order for subchannel keys belonging to
   * subchannels point to the same address to match. */
  static const char *keys_to_remove[] = {GRPC_ARG_SUBCHANNEL_ADDRESS,
                                         GRPC_ARG_LB_ADDRESSES};
  size_t sc_args_count = 0;

  /* Create list of subchannel args for new addresses in \a args. */
  for (size_t i = 0; i < addresses->num_addresses; i++) {
    // If there were any balancer, we would have chosen grpclb policy instead.
    GPR_ASSERT(!addresses->addresses[i].is_balancer);
    if (addresses->addresses[i].user_data != NULL) {
      gpr_log(GPR_ERROR,
              "This LB policy doesn't support user data. It will be ignored");
=======
  if (p->selected == NULL) {
    // We don't yet have a selected subchannel, so replace the current
    // subchannel list immediately.
    if (p->subchannel_list != NULL) {
      grpc_lb_subchannel_list_shutdown_and_unref(exec_ctx, p->subchannel_list,
                                                 "pf_update_before_selected");
>>>>>>> 67520b0f
    }
    p->subchannel_list = subchannel_list;
  } else {
    // We do have a selected subchannel.
    // Check if it's present in the new list.  If so, we're done.
    for (size_t i = 0; i < subchannel_list->num_subchannels; ++i) {
      grpc_lb_subchannel_data* sd = &subchannel_list->subchannels[i];
      if (sd->subchannel == p->selected->subchannel) {
        // The currently selected subchannel is in the update: we are done.
        if (grpc_lb_pick_first_trace.enabled()) {
          gpr_log(GPR_INFO,
                  "Pick First %p found already selected subchannel %p "
                  "at update index %" PRIuPTR " of %" PRIuPTR "; update done",
                  p, p->selected->subchannel, i,
                  subchannel_list->num_subchannels);
        }
        grpc_lb_subchannel_list_ref_for_connectivity_watch(
            subchannel_list, "connectivity_watch+replace_selected");
        grpc_lb_subchannel_data_start_connectivity_watch(exec_ctx, sd);
        if (p->subchannel_list != NULL) {
          grpc_lb_subchannel_list_shutdown_and_unref(
              exec_ctx, p->subchannel_list, "pf_update_includes_selected");
        }
        p->subchannel_list = subchannel_list;
        if (p->selected->connected_subchannel != NULL) {
          sd->connected_subchannel = GRPC_CONNECTED_SUBCHANNEL_REF(
              p->selected->connected_subchannel, "pf_update_includes_selected");
        }
        p->selected = sd;
        destroy_unselected_subchannels_locked(exec_ctx, p);
        // If there was a previously pending update (which may or may
        // not have contained the currently selected subchannel), drop
        // it, so that it doesn't override what we've done here.
        if (p->latest_pending_subchannel_list != NULL) {
          grpc_lb_subchannel_list_shutdown_and_unref(
              exec_ctx, p->latest_pending_subchannel_list,
              "pf_update_includes_selected+outdated");
          p->latest_pending_subchannel_list = NULL;
        }
        return;
      }
    }
<<<<<<< HEAD
  }
  // We only check for already running updates here because if the previous
  // steps were successful, the update can be considered done without any
  // interference (ie, no callbacks were scheduled).
  if (p->updating_selected || p->updating_subchannels) {
    if (grpc_lb_pick_first_trace.enabled()) {
      gpr_log(GPR_INFO,
              "Update already in progress for pick first %p. Deferring update.",
              (void *)p);
    }
    if (p->pending_update_args != NULL) {
      grpc_channel_args_destroy(exec_ctx, p->pending_update_args->args);
      gpr_free(p->pending_update_args);
    }
    p->pending_update_args =
        (grpc_lb_policy_args *)gpr_zalloc(sizeof(*p->pending_update_args));
    p->pending_update_args->client_channel_factory =
        args->client_channel_factory;
    p->pending_update_args->args = grpc_channel_args_copy(args->args);
    p->pending_update_args->combiner = args->combiner;
    return;
  }
  /* Create the subchannels for the new subchannel args/addresses. */
  grpc_subchannel **new_subchannels =
      (grpc_subchannel **)gpr_zalloc(sizeof(*new_subchannels) * sc_args_count);
  size_t num_new_subchannels = 0;
  for (size_t i = 0; i < sc_args_count; i++) {
    grpc_subchannel *subchannel = grpc_client_channel_factory_create_subchannel(
        exec_ctx, args->client_channel_factory, &sc_args[i]);
    if (grpc_lb_pick_first_trace.enabled()) {
      char *address_uri =
          grpc_sockaddr_to_uri(&addresses->addresses[i].address);
      gpr_log(GPR_INFO,
              "Pick First %p created subchannel %p for address uri %s",
              (void *)p, (void *)subchannel, address_uri);
      gpr_free(address_uri);
=======
    // Not keeping the previous selected subchannel, so set the latest
    // pending subchannel list to the new subchannel list.  We will wait
    // for it to report READY before swapping it into the current
    // subchannel list.
    if (p->latest_pending_subchannel_list != NULL) {
      if (GRPC_TRACER_ON(grpc_lb_pick_first_trace)) {
        gpr_log(GPR_DEBUG,
                "Pick First %p Shutting down latest pending subchannel list "
                "%p, about to be replaced by newer latest %p",
                (void*)p, (void*)p->latest_pending_subchannel_list,
                (void*)subchannel_list);
      }
      grpc_lb_subchannel_list_shutdown_and_unref(
          exec_ctx, p->latest_pending_subchannel_list,
          "sl_outdated_dont_smash");
>>>>>>> 67520b0f
    }
    p->latest_pending_subchannel_list = subchannel_list;
  }
  // If we've started picking, start trying to connect to the first
  // subchannel in the new list.
  if (p->started_picking) {
    grpc_lb_subchannel_list_ref_for_connectivity_watch(
        subchannel_list, "connectivity_watch+update");
    grpc_lb_subchannel_data_start_connectivity_watch(
        exec_ctx, &subchannel_list->subchannels[0]);
  }
}

<<<<<<< HEAD
static void pf_connectivity_changed_locked(grpc_exec_ctx *exec_ctx, void *arg,
                                           grpc_error *error) {
  pick_first_lb_policy *p = (pick_first_lb_policy *)arg;
  grpc_subchannel *selected_subchannel;
  pending_pick *pp;

  if (grpc_lb_pick_first_trace.enabled()) {
    gpr_log(
        GPR_DEBUG,
        "Pick First %p connectivity changed. Updating selected: %d; Updating "
        "subchannels: %d; Checking %lu index (%lu total); State: %d; ",
        (void *)p, p->updating_selected, p->updating_subchannels,
        (unsigned long)p->checking_subchannel,
        (unsigned long)p->num_subchannels, p->checking_connectivity);
  }
  bool restart = false;
  if (p->updating_selected && error != GRPC_ERROR_NONE) {
    /* Captured the unsubscription for p->selected */
    GPR_ASSERT(p->selected != NULL);
    GRPC_CONNECTED_SUBCHANNEL_UNREF(exec_ctx, p->selected,
                                    "pf_update_connectivity");
    if (grpc_lb_pick_first_trace.enabled()) {
      gpr_log(GPR_DEBUG, "Pick First %p unreffing selected subchannel %p",
              (void *)p, (void *)p->selected);
    }
    p->updating_selected = false;
    if (p->num_new_subchannels == 0) {
      p->selected = NULL;
      return;
    }
    restart = true;
  }
  if (p->updating_subchannels && error != GRPC_ERROR_NONE) {
    /* Captured the unsubscription for the checking subchannel */
    GPR_ASSERT(p->selected == NULL);
    for (size_t i = 0; i < p->num_subchannels; i++) {
      GRPC_SUBCHANNEL_UNREF(exec_ctx, p->subchannels[i],
                            "pf_update_connectivity");
      if (grpc_lb_pick_first_trace.enabled()) {
        gpr_log(GPR_DEBUG, "Pick First %p unreffing subchannel %p", (void *)p,
                (void *)p->subchannels[i]);
      }
    }
    gpr_free(p->subchannels);
    p->subchannels = NULL;
    p->num_subchannels = 0;
    p->updating_subchannels = false;
    if (p->num_new_subchannels == 0) return;
    restart = true;
=======
static void pf_connectivity_changed_locked(grpc_exec_ctx* exec_ctx, void* arg,
                                           grpc_error* error) {
  grpc_lb_subchannel_data* sd = (grpc_lb_subchannel_data*)arg;
  pick_first_lb_policy* p = (pick_first_lb_policy*)sd->subchannel_list->policy;
  if (GRPC_TRACER_ON(grpc_lb_pick_first_trace)) {
    gpr_log(GPR_DEBUG,
            "Pick First %p connectivity changed for subchannel %p (%" PRIuPTR
            " of %" PRIuPTR
            "), subchannel_list %p: state=%s p->shutdown=%d "
            "sd->subchannel_list->shutting_down=%d error=%s",
            (void*)p, (void*)sd->subchannel,
            sd->subchannel_list->checking_subchannel,
            sd->subchannel_list->num_subchannels, (void*)sd->subchannel_list,
            grpc_connectivity_state_name(sd->pending_connectivity_state_unsafe),
            p->shutdown, sd->subchannel_list->shutting_down,
            grpc_error_string(error));
>>>>>>> 67520b0f
  }
  // If the policy is shutting down, unref and return.
  if (p->shutdown) {
    grpc_lb_subchannel_data_stop_connectivity_watch(exec_ctx, sd);
    grpc_lb_subchannel_data_unref_subchannel(exec_ctx, sd, "pf_shutdown");
    grpc_lb_subchannel_list_unref_for_connectivity_watch(
        exec_ctx, sd->subchannel_list, "pf_shutdown");
    return;
  }
  // If the subchannel list is shutting down, stop watching.
  if (sd->subchannel_list->shutting_down || error == GRPC_ERROR_CANCELLED) {
    grpc_lb_subchannel_data_stop_connectivity_watch(exec_ctx, sd);
    grpc_lb_subchannel_data_unref_subchannel(exec_ctx, sd, "pf_sl_shutdown");
    grpc_lb_subchannel_list_unref_for_connectivity_watch(
        exec_ctx, sd->subchannel_list, "pf_sl_shutdown");
    return;
  }
  // If we're still here, the notification must be for a subchannel in
  // either the current or latest pending subchannel lists.
  GPR_ASSERT(sd->subchannel_list == p->subchannel_list ||
             sd->subchannel_list == p->latest_pending_subchannel_list);
  // Update state.
  sd->curr_connectivity_state = sd->pending_connectivity_state_unsafe;
  // Handle updates for the currently selected subchannel.
  if (p->selected == sd) {
    // If the new state is anything other than READY and there is a
    // pending update, switch to the pending update.
    if (sd->curr_connectivity_state != GRPC_CHANNEL_READY &&
        p->latest_pending_subchannel_list != NULL) {
      p->selected = NULL;
      grpc_lb_subchannel_list_shutdown_and_unref(
          exec_ctx, p->subchannel_list, "selected_not_ready+switch_to_update");
      p->subchannel_list = p->latest_pending_subchannel_list;
      p->latest_pending_subchannel_list = NULL;
      grpc_connectivity_state_set(
          exec_ctx, &p->state_tracker, GRPC_CHANNEL_TRANSIENT_FAILURE,
          GRPC_ERROR_REF(error), "selected_not_ready+switch_to_update");
    } else {
      if (sd->curr_connectivity_state == GRPC_CHANNEL_TRANSIENT_FAILURE) {
        /* if the selected channel goes bad, we're done */
        sd->curr_connectivity_state = GRPC_CHANNEL_SHUTDOWN;
      }
      grpc_connectivity_state_set(exec_ctx, &p->state_tracker,
                                  sd->curr_connectivity_state,
                                  GRPC_ERROR_REF(error), "selected_changed");
      if (sd->curr_connectivity_state != GRPC_CHANNEL_SHUTDOWN) {
        // Renew notification.
        grpc_lb_subchannel_data_start_connectivity_watch(exec_ctx, sd);
      } else {
        grpc_lb_subchannel_data_stop_connectivity_watch(exec_ctx, sd);
        grpc_lb_subchannel_list_unref_for_connectivity_watch(
            exec_ctx, sd->subchannel_list, "pf_selected_shutdown");
        shutdown_locked(exec_ctx, p, GRPC_ERROR_REF(error));
      }
    }
    return;
  }
  // If we get here, there are two possible cases:
  // 1. We do not currently have a selected subchannel, and the update is
  //    for a subchannel in p->subchannel_list that we're trying to
  //    connect to.  The goal here is to find a subchannel that we can
  //    select.
  // 2. We do currently have a selected subchannel, and the update is
  //    for a subchannel in p->latest_pending_subchannel_list.  The
  //    goal here is to find a subchannel from the update that we can
  //    select in place of the current one.
  if (sd->curr_connectivity_state == GRPC_CHANNEL_TRANSIENT_FAILURE ||
      sd->curr_connectivity_state == GRPC_CHANNEL_SHUTDOWN) {
    grpc_lb_subchannel_data_stop_connectivity_watch(exec_ctx, sd);
  }
  while (true) {
    switch (sd->curr_connectivity_state) {
      case GRPC_CHANNEL_READY: {
        // Case 2.  Promote p->latest_pending_subchannel_list to
        // p->subchannel_list.
        if (sd->subchannel_list == p->latest_pending_subchannel_list) {
          GPR_ASSERT(p->subchannel_list != NULL);
          grpc_lb_subchannel_list_shutdown_and_unref(
              exec_ctx, p->subchannel_list, "finish_update");
          p->subchannel_list = p->latest_pending_subchannel_list;
          p->latest_pending_subchannel_list = NULL;
        }
        // Cases 1 and 2.
        grpc_connectivity_state_set(exec_ctx, &p->state_tracker,
                                    GRPC_CHANNEL_READY, GRPC_ERROR_NONE,
                                    "connecting_ready");
<<<<<<< HEAD
        selected_subchannel = p->subchannels[p->checking_subchannel];
        p->selected = GRPC_CONNECTED_SUBCHANNEL_REF(
            grpc_subchannel_get_connected_subchannel(selected_subchannel),
            "picked_first");

        if (grpc_lb_pick_first_trace.enabled()) {
          gpr_log(GPR_INFO,
                  "Pick First %p selected subchannel %p (connected %p)",
                  (void *)p, (void *)selected_subchannel, (void *)p->selected);
=======
        sd->connected_subchannel = GRPC_CONNECTED_SUBCHANNEL_REF(
            grpc_subchannel_get_connected_subchannel(sd->subchannel),
            "connected");
        p->selected = sd;
        if (GRPC_TRACER_ON(grpc_lb_pick_first_trace)) {
          gpr_log(GPR_INFO, "Pick First %p selected subchannel %p", (void*)p,
                  (void*)sd->subchannel);
>>>>>>> 67520b0f
        }
        // Drop all other subchannels, since we are now connected.
        destroy_unselected_subchannels_locked(exec_ctx, p);
        // Update any calls that were waiting for a pick.
        pending_pick* pp;
        while ((pp = p->pending_picks)) {
          p->pending_picks = pp->next;
<<<<<<< HEAD
          *pp->target = GRPC_CONNECTED_SUBCHANNEL_REF(p->selected, "picked");
          if (grpc_lb_pick_first_trace.enabled()) {
=======
          *pp->target = GRPC_CONNECTED_SUBCHANNEL_REF(
              p->selected->connected_subchannel, "picked");
          if (GRPC_TRACER_ON(grpc_lb_pick_first_trace)) {
>>>>>>> 67520b0f
            gpr_log(GPR_INFO,
                    "Servicing pending pick with selected subchannel %p",
                    (void*)p->selected);
          }
          GRPC_CLOSURE_SCHED(exec_ctx, pp->on_complete, GRPC_ERROR_NONE);
          gpr_free(pp);
        }
        // Renew notification.
        grpc_lb_subchannel_data_start_connectivity_watch(exec_ctx, sd);
        return;
      }
      case GRPC_CHANNEL_TRANSIENT_FAILURE: {
        do {
          sd->subchannel_list->checking_subchannel =
              (sd->subchannel_list->checking_subchannel + 1) %
              sd->subchannel_list->num_subchannels;
          sd = &sd->subchannel_list
                    ->subchannels[sd->subchannel_list->checking_subchannel];
        } while (sd->subchannel == NULL);
        // Case 1: Only set state to TRANSIENT_FAILURE if we've tried
        // all subchannels.
        if (sd->subchannel_list->checking_subchannel == 0 &&
            sd->subchannel_list == p->subchannel_list) {
          grpc_connectivity_state_set(
              exec_ctx, &p->state_tracker, GRPC_CHANNEL_TRANSIENT_FAILURE,
              GRPC_ERROR_REF(error), "connecting_transient_failure");
        }
        sd->curr_connectivity_state =
            grpc_subchannel_check_connectivity(sd->subchannel, &error);
        GRPC_ERROR_UNREF(error);
        if (sd->curr_connectivity_state == GRPC_CHANNEL_TRANSIENT_FAILURE) {
          // Reuses the connectivity refs from the previous watch.
          grpc_lb_subchannel_data_start_connectivity_watch(exec_ctx, sd);
          return;
        }
        break;  // Go back to top of loop.
      }
      case GRPC_CHANNEL_CONNECTING:
      case GRPC_CHANNEL_IDLE: {
        // Only update connectivity state in case 1.
        if (sd->subchannel_list == p->subchannel_list) {
          grpc_connectivity_state_set(
              exec_ctx, &p->state_tracker, GRPC_CHANNEL_CONNECTING,
              GRPC_ERROR_REF(error), "connecting_changed");
        }
        // Renew notification.
        grpc_lb_subchannel_data_start_connectivity_watch(exec_ctx, sd);
        return;
      }
      case GRPC_CHANNEL_SHUTDOWN: {
        grpc_lb_subchannel_data_unref_subchannel(exec_ctx, sd,
                                                 "pf_candidate_shutdown");
        // Advance to next subchannel and check its state.
        grpc_lb_subchannel_data* original_sd = sd;
        do {
          sd->subchannel_list->checking_subchannel =
              (sd->subchannel_list->checking_subchannel + 1) %
              sd->subchannel_list->num_subchannels;
          sd = &sd->subchannel_list
                    ->subchannels[sd->subchannel_list->checking_subchannel];
        } while (sd->subchannel == NULL && sd != original_sd);
        if (sd == original_sd) {
          grpc_lb_subchannel_list_unref_for_connectivity_watch(
              exec_ctx, sd->subchannel_list, "pf_candidate_shutdown");
          shutdown_locked(exec_ctx, p,
                          GRPC_ERROR_CREATE_REFERENCING_FROM_STATIC_STRING(
                              "Pick first exhausted channels", &error, 1));
          return;
        }
        if (sd->subchannel_list == p->subchannel_list) {
          grpc_connectivity_state_set(
              exec_ctx, &p->state_tracker, GRPC_CHANNEL_TRANSIENT_FAILURE,
              GRPC_ERROR_REF(error), "subchannel_failed");
        }
        sd->curr_connectivity_state =
            grpc_subchannel_check_connectivity(sd->subchannel, &error);
        GRPC_ERROR_UNREF(error);
        if (sd->curr_connectivity_state == GRPC_CHANNEL_TRANSIENT_FAILURE) {
          // Reuses the connectivity refs from the previous watch.
          grpc_lb_subchannel_data_start_connectivity_watch(exec_ctx, sd);
          return;
        }
        // For any other state, go back to top of loop.
        // We will reuse the connectivity refs from the previous watch.
      }
    }
  }
}

static const grpc_lb_policy_vtable pick_first_lb_policy_vtable = {
    pf_destroy,
    pf_shutdown_locked,
    pf_pick_locked,
    pf_cancel_pick_locked,
    pf_cancel_picks_locked,
    pf_ping_one_locked,
    pf_exit_idle_locked,
    pf_check_connectivity_locked,
    pf_notify_on_state_change_locked,
    pf_update_locked};

static void pick_first_factory_ref(grpc_lb_policy_factory* factory) {}

static void pick_first_factory_unref(grpc_lb_policy_factory* factory) {}

static grpc_lb_policy* create_pick_first(grpc_exec_ctx* exec_ctx,
                                         grpc_lb_policy_factory* factory,
                                         grpc_lb_policy_args* args) {
  GPR_ASSERT(args->client_channel_factory != NULL);
<<<<<<< HEAD
  pick_first_lb_policy *p = (pick_first_lb_policy *)gpr_zalloc(sizeof(*p));
  if (grpc_lb_pick_first_trace.enabled()) {
    gpr_log(GPR_DEBUG, "Pick First %p created.", (void *)p);
=======
  pick_first_lb_policy* p = (pick_first_lb_policy*)gpr_zalloc(sizeof(*p));
  if (GRPC_TRACER_ON(grpc_lb_pick_first_trace)) {
    gpr_log(GPR_DEBUG, "Pick First %p created.", (void*)p);
>>>>>>> 67520b0f
  }
  pf_update_locked(exec_ctx, &p->base, args);
  grpc_lb_policy_init(&p->base, &pick_first_lb_policy_vtable, args->combiner);
  grpc_subchannel_index_ref();
  return &p->base;
}

static const grpc_lb_policy_factory_vtable pick_first_factory_vtable = {
    pick_first_factory_ref, pick_first_factory_unref, create_pick_first,
    "pick_first"};

static grpc_lb_policy_factory pick_first_lb_policy_factory = {
    &pick_first_factory_vtable};

static grpc_lb_policy_factory* pick_first_lb_factory_create() {
  return &pick_first_lb_policy_factory;
}

/* Plugin registration */

extern "C" void grpc_lb_policy_pick_first_init() {
  grpc_register_lb_policy(pick_first_lb_factory_create());
}

extern "C" void grpc_lb_policy_pick_first_shutdown() {}<|MERGE_RESOLUTION|>--- conflicted
+++ resolved
@@ -64,20 +64,15 @@
   GPR_ASSERT(p->pending_picks == NULL);
   grpc_connectivity_state_destroy(exec_ctx, &p->state_tracker);
   gpr_free(p);
-<<<<<<< HEAD
+  grpc_subchannel_index_unref();
   if (grpc_lb_pick_first_trace.enabled()) {
-    gpr_log(GPR_DEBUG, "Pick First %p destroyed.", (void *)p);
-=======
-  grpc_subchannel_index_unref();
-  if (GRPC_TRACER_ON(grpc_lb_pick_first_trace)) {
     gpr_log(GPR_DEBUG, "Pick First %p destroyed.", (void*)p);
->>>>>>> 67520b0f
   }
 }
 
 static void shutdown_locked(grpc_exec_ctx* exec_ctx, pick_first_lb_policy* p,
                             grpc_error* error) {
-  if (GRPC_TRACER_ON(grpc_lb_pick_first_trace)) {
+  if (grpc_lb_pick_first_trace.enabled()) {
     gpr_log(GPR_DEBUG, "Pick First %p Shutting down", p);
   }
   p->shutdown = true;
@@ -238,35 +233,8 @@
   }
 }
 
-<<<<<<< HEAD
-/* unsubscribe all subchannels */
-static void stop_connectivity_watchers(grpc_exec_ctx *exec_ctx,
-                                       pick_first_lb_policy *p) {
-  if (p->num_subchannels > 0) {
-    GPR_ASSERT(p->selected == NULL);
-    if (grpc_lb_pick_first_trace.enabled()) {
-      gpr_log(GPR_DEBUG, "Pick First %p unsubscribing from subchannel %p",
-              (void *)p, (void *)p->subchannels[p->checking_subchannel]);
-    }
-    grpc_subchannel_notify_on_state_change(
-        exec_ctx, p->subchannels[p->checking_subchannel], NULL, NULL,
-        &p->connectivity_changed);
-    p->updating_subchannels = true;
-  } else if (p->selected != NULL) {
-    if (grpc_lb_pick_first_trace.enabled()) {
-      gpr_log(GPR_DEBUG,
-              "Pick First %p unsubscribing from selected subchannel %p",
-              (void *)p, (void *)p->selected);
-    }
-    grpc_connected_subchannel_notify_on_state_change(
-        exec_ctx, p->selected, NULL, NULL, &p->connectivity_changed);
-    p->updating_selected = true;
-  }
-}
-=======
 static void pf_connectivity_changed_locked(grpc_exec_ctx* exec_ctx, void* arg,
                                            grpc_error* error);
->>>>>>> 67520b0f
 
 static void pf_update_locked(grpc_exec_ctx* exec_ctx, grpc_lb_policy* policy,
                              const grpc_lb_policy_args* args) {
@@ -291,7 +259,7 @@
   }
   const grpc_lb_addresses* addresses =
       (const grpc_lb_addresses*)arg->value.pointer.p;
-  if (GRPC_TRACER_ON(grpc_lb_pick_first_trace)) {
+  if (grpc_lb_pick_first_trace.enabled()) {
     gpr_log(GPR_INFO, "Pick First %p received update with %lu addresses",
             (void*)p, (unsigned long)addresses->num_addresses);
   }
@@ -313,34 +281,12 @@
     p->selected = NULL;
     return;
   }
-<<<<<<< HEAD
-  if (grpc_lb_pick_first_trace.enabled()) {
-    gpr_log(GPR_INFO, "Pick First %p received update with %lu addresses",
-            (void *)p, (unsigned long)addresses->num_addresses);
-  }
-  grpc_subchannel_args *sc_args = (grpc_subchannel_args *)gpr_zalloc(
-      sizeof(*sc_args) * addresses->num_addresses);
-  /* We remove the following keys in order for subchannel keys belonging to
-   * subchannels point to the same address to match. */
-  static const char *keys_to_remove[] = {GRPC_ARG_SUBCHANNEL_ADDRESS,
-                                         GRPC_ARG_LB_ADDRESSES};
-  size_t sc_args_count = 0;
-
-  /* Create list of subchannel args for new addresses in \a args. */
-  for (size_t i = 0; i < addresses->num_addresses; i++) {
-    // If there were any balancer, we would have chosen grpclb policy instead.
-    GPR_ASSERT(!addresses->addresses[i].is_balancer);
-    if (addresses->addresses[i].user_data != NULL) {
-      gpr_log(GPR_ERROR,
-              "This LB policy doesn't support user data. It will be ignored");
-=======
   if (p->selected == NULL) {
     // We don't yet have a selected subchannel, so replace the current
     // subchannel list immediately.
     if (p->subchannel_list != NULL) {
       grpc_lb_subchannel_list_shutdown_and_unref(exec_ctx, p->subchannel_list,
                                                  "pf_update_before_selected");
->>>>>>> 67520b0f
     }
     p->subchannel_list = subchannel_list;
   } else {
@@ -383,50 +329,12 @@
         return;
       }
     }
-<<<<<<< HEAD
-  }
-  // We only check for already running updates here because if the previous
-  // steps were successful, the update can be considered done without any
-  // interference (ie, no callbacks were scheduled).
-  if (p->updating_selected || p->updating_subchannels) {
-    if (grpc_lb_pick_first_trace.enabled()) {
-      gpr_log(GPR_INFO,
-              "Update already in progress for pick first %p. Deferring update.",
-              (void *)p);
-    }
-    if (p->pending_update_args != NULL) {
-      grpc_channel_args_destroy(exec_ctx, p->pending_update_args->args);
-      gpr_free(p->pending_update_args);
-    }
-    p->pending_update_args =
-        (grpc_lb_policy_args *)gpr_zalloc(sizeof(*p->pending_update_args));
-    p->pending_update_args->client_channel_factory =
-        args->client_channel_factory;
-    p->pending_update_args->args = grpc_channel_args_copy(args->args);
-    p->pending_update_args->combiner = args->combiner;
-    return;
-  }
-  /* Create the subchannels for the new subchannel args/addresses. */
-  grpc_subchannel **new_subchannels =
-      (grpc_subchannel **)gpr_zalloc(sizeof(*new_subchannels) * sc_args_count);
-  size_t num_new_subchannels = 0;
-  for (size_t i = 0; i < sc_args_count; i++) {
-    grpc_subchannel *subchannel = grpc_client_channel_factory_create_subchannel(
-        exec_ctx, args->client_channel_factory, &sc_args[i]);
-    if (grpc_lb_pick_first_trace.enabled()) {
-      char *address_uri =
-          grpc_sockaddr_to_uri(&addresses->addresses[i].address);
-      gpr_log(GPR_INFO,
-              "Pick First %p created subchannel %p for address uri %s",
-              (void *)p, (void *)subchannel, address_uri);
-      gpr_free(address_uri);
-=======
     // Not keeping the previous selected subchannel, so set the latest
     // pending subchannel list to the new subchannel list.  We will wait
     // for it to report READY before swapping it into the current
     // subchannel list.
     if (p->latest_pending_subchannel_list != NULL) {
-      if (GRPC_TRACER_ON(grpc_lb_pick_first_trace)) {
+      if (grpc_lb_pick_first_trace.enabled()) {
         gpr_log(GPR_DEBUG,
                 "Pick First %p Shutting down latest pending subchannel list "
                 "%p, about to be replaced by newer latest %p",
@@ -436,7 +344,6 @@
       grpc_lb_subchannel_list_shutdown_and_unref(
           exec_ctx, p->latest_pending_subchannel_list,
           "sl_outdated_dont_smash");
->>>>>>> 67520b0f
     }
     p->latest_pending_subchannel_list = subchannel_list;
   }
@@ -450,62 +357,11 @@
   }
 }
 
-<<<<<<< HEAD
-static void pf_connectivity_changed_locked(grpc_exec_ctx *exec_ctx, void *arg,
-                                           grpc_error *error) {
-  pick_first_lb_policy *p = (pick_first_lb_policy *)arg;
-  grpc_subchannel *selected_subchannel;
-  pending_pick *pp;
-
-  if (grpc_lb_pick_first_trace.enabled()) {
-    gpr_log(
-        GPR_DEBUG,
-        "Pick First %p connectivity changed. Updating selected: %d; Updating "
-        "subchannels: %d; Checking %lu index (%lu total); State: %d; ",
-        (void *)p, p->updating_selected, p->updating_subchannels,
-        (unsigned long)p->checking_subchannel,
-        (unsigned long)p->num_subchannels, p->checking_connectivity);
-  }
-  bool restart = false;
-  if (p->updating_selected && error != GRPC_ERROR_NONE) {
-    /* Captured the unsubscription for p->selected */
-    GPR_ASSERT(p->selected != NULL);
-    GRPC_CONNECTED_SUBCHANNEL_UNREF(exec_ctx, p->selected,
-                                    "pf_update_connectivity");
-    if (grpc_lb_pick_first_trace.enabled()) {
-      gpr_log(GPR_DEBUG, "Pick First %p unreffing selected subchannel %p",
-              (void *)p, (void *)p->selected);
-    }
-    p->updating_selected = false;
-    if (p->num_new_subchannels == 0) {
-      p->selected = NULL;
-      return;
-    }
-    restart = true;
-  }
-  if (p->updating_subchannels && error != GRPC_ERROR_NONE) {
-    /* Captured the unsubscription for the checking subchannel */
-    GPR_ASSERT(p->selected == NULL);
-    for (size_t i = 0; i < p->num_subchannels; i++) {
-      GRPC_SUBCHANNEL_UNREF(exec_ctx, p->subchannels[i],
-                            "pf_update_connectivity");
-      if (grpc_lb_pick_first_trace.enabled()) {
-        gpr_log(GPR_DEBUG, "Pick First %p unreffing subchannel %p", (void *)p,
-                (void *)p->subchannels[i]);
-      }
-    }
-    gpr_free(p->subchannels);
-    p->subchannels = NULL;
-    p->num_subchannels = 0;
-    p->updating_subchannels = false;
-    if (p->num_new_subchannels == 0) return;
-    restart = true;
-=======
 static void pf_connectivity_changed_locked(grpc_exec_ctx* exec_ctx, void* arg,
                                            grpc_error* error) {
   grpc_lb_subchannel_data* sd = (grpc_lb_subchannel_data*)arg;
   pick_first_lb_policy* p = (pick_first_lb_policy*)sd->subchannel_list->policy;
-  if (GRPC_TRACER_ON(grpc_lb_pick_first_trace)) {
+  if (grpc_lb_pick_first_trace.enabled()) {
     gpr_log(GPR_DEBUG,
             "Pick First %p connectivity changed for subchannel %p (%" PRIuPTR
             " of %" PRIuPTR
@@ -517,7 +373,6 @@
             grpc_connectivity_state_name(sd->pending_connectivity_state_unsafe),
             p->shutdown, sd->subchannel_list->shutting_down,
             grpc_error_string(error));
->>>>>>> 67520b0f
   }
   // If the policy is shutting down, unref and return.
   if (p->shutdown) {
@@ -604,25 +459,13 @@
         grpc_connectivity_state_set(exec_ctx, &p->state_tracker,
                                     GRPC_CHANNEL_READY, GRPC_ERROR_NONE,
                                     "connecting_ready");
-<<<<<<< HEAD
-        selected_subchannel = p->subchannels[p->checking_subchannel];
-        p->selected = GRPC_CONNECTED_SUBCHANNEL_REF(
-            grpc_subchannel_get_connected_subchannel(selected_subchannel),
-            "picked_first");
-
-        if (grpc_lb_pick_first_trace.enabled()) {
-          gpr_log(GPR_INFO,
-                  "Pick First %p selected subchannel %p (connected %p)",
-                  (void *)p, (void *)selected_subchannel, (void *)p->selected);
-=======
         sd->connected_subchannel = GRPC_CONNECTED_SUBCHANNEL_REF(
             grpc_subchannel_get_connected_subchannel(sd->subchannel),
             "connected");
         p->selected = sd;
-        if (GRPC_TRACER_ON(grpc_lb_pick_first_trace)) {
+        if (grpc_lb_pick_first_trace.enabled()) {
           gpr_log(GPR_INFO, "Pick First %p selected subchannel %p", (void*)p,
                   (void*)sd->subchannel);
->>>>>>> 67520b0f
         }
         // Drop all other subchannels, since we are now connected.
         destroy_unselected_subchannels_locked(exec_ctx, p);
@@ -630,14 +473,9 @@
         pending_pick* pp;
         while ((pp = p->pending_picks)) {
           p->pending_picks = pp->next;
-<<<<<<< HEAD
-          *pp->target = GRPC_CONNECTED_SUBCHANNEL_REF(p->selected, "picked");
-          if (grpc_lb_pick_first_trace.enabled()) {
-=======
           *pp->target = GRPC_CONNECTED_SUBCHANNEL_REF(
               p->selected->connected_subchannel, "picked");
-          if (GRPC_TRACER_ON(grpc_lb_pick_first_trace)) {
->>>>>>> 67520b0f
+          if (grpc_lb_pick_first_trace.enabled()) {
             gpr_log(GPR_INFO,
                     "Servicing pending pick with selected subchannel %p",
                     (void*)p->selected);
@@ -747,15 +585,9 @@
                                          grpc_lb_policy_factory* factory,
                                          grpc_lb_policy_args* args) {
   GPR_ASSERT(args->client_channel_factory != NULL);
-<<<<<<< HEAD
-  pick_first_lb_policy *p = (pick_first_lb_policy *)gpr_zalloc(sizeof(*p));
+  pick_first_lb_policy* p = (pick_first_lb_policy*)gpr_zalloc(sizeof(*p));
   if (grpc_lb_pick_first_trace.enabled()) {
-    gpr_log(GPR_DEBUG, "Pick First %p created.", (void *)p);
-=======
-  pick_first_lb_policy* p = (pick_first_lb_policy*)gpr_zalloc(sizeof(*p));
-  if (GRPC_TRACER_ON(grpc_lb_pick_first_trace)) {
     gpr_log(GPR_DEBUG, "Pick First %p created.", (void*)p);
->>>>>>> 67520b0f
   }
   pf_update_locked(exec_ctx, &p->base, args);
   grpc_lb_policy_init(&p->base, &pick_first_lb_policy_vtable, args->combiner);
