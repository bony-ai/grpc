/*
 *
 * Copyright 2015 gRPC authors.
 *
 * Licensed under the Apache License, Version 2.0 (the "License");
 * you may not use this file except in compliance with the License.
 * You may obtain a copy of the License at
 *
 *     http://www.apache.org/licenses/LICENSE-2.0
 *
 * Unless required by applicable law or agreed to in writing, software
 * distributed under the License is distributed on an "AS IS" BASIS,
 * WITHOUT WARRANTIES OR CONDITIONS OF ANY KIND, either express or implied.
 * See the License for the specific language governing permissions and
 * limitations under the License.
 *
 */

#include <grpc/support/port_platform.h>

#include "src/core/ext/filters/client_channel/lb_policy.h"

#include "src/core/ext/filters/client_channel/lb_policy_registry.h"
#include "src/core/lib/iomgr/combiner.h"

namespace grpc_core {

DebugOnlyTraceFlag grpc_trace_lb_policy_refcount(false, "lb_policy_refcount");

//
// LoadBalancingPolicy
//

LoadBalancingPolicy::LoadBalancingPolicy(Args args, intptr_t initial_refcount)
    : InternallyRefCounted(&grpc_trace_lb_policy_refcount, initial_refcount),
      logical_thread_(std::move(args.logical_thread)),
      interested_parties_(grpc_pollset_set_create()),
      channel_control_helper_(std::move(args.channel_control_helper)) {}

LoadBalancingPolicy::~LoadBalancingPolicy() {
  grpc_pollset_set_destroy(interested_parties_);
}

void LoadBalancingPolicy::Orphan() {
  ShutdownLocked();
  Unref(DEBUG_LOCATION, "Orphan");
}

//
// LoadBalancingPolicy::UpdateArgs
//

LoadBalancingPolicy::UpdateArgs::UpdateArgs(const UpdateArgs& other) {
  addresses = other.addresses;
  config = other.config;
  args = grpc_channel_args_copy(other.args);
}

LoadBalancingPolicy::UpdateArgs::UpdateArgs(UpdateArgs&& other) {
  addresses = std::move(other.addresses);
  config = std::move(other.config);
  // TODO(roth): Use std::move() once channel args is converted to C++.
  args = other.args;
  other.args = nullptr;
}

LoadBalancingPolicy::UpdateArgs& LoadBalancingPolicy::UpdateArgs::operator=(
    const UpdateArgs& other) {
  addresses = other.addresses;
  config = other.config;
  grpc_channel_args_destroy(args);
  args = grpc_channel_args_copy(other.args);
  return *this;
}

LoadBalancingPolicy::UpdateArgs& LoadBalancingPolicy::UpdateArgs::operator=(
    UpdateArgs&& other) {
  addresses = std::move(other.addresses);
  config = std::move(other.config);
  // TODO(roth): Use std::move() once channel args is converted to C++.
  grpc_channel_args_destroy(args);
  args = other.args;
  other.args = nullptr;
  return *this;
}

//
// LoadBalancingPolicy::QueuePicker
//

LoadBalancingPolicy::PickResult LoadBalancingPolicy::QueuePicker::Pick(
    PickArgs /*args*/) {
  // We invoke the parent's ExitIdleLocked() via a closure instead
  // of doing it directly here, for two reasons:
  // 1. ExitIdleLocked() may cause the policy's state to change and
  //    a new picker to be delivered to the channel.  If that new
  //    picker is delivered before ExitIdleLocked() returns, then by
  //    the time this function returns, the pick will already have
  //    been processed, and we'll be trying to re-process the same
  //    pick again, leading to a crash.
  // 2. We are currently running in the data plane mutex, but we
  //    need to bounce into the control plane logical_thread to call
  //    ExitIdleLocked().
  if (!exit_idle_called_) {
    exit_idle_called_ = true;
<<<<<<< HEAD
    auto* parent = parent_->Ref().release();  // ref held by lambda.
    ExecCtx::Run(DEBUG_LOCATION,
                 GRPC_CLOSURE_CREATE(
                     [](void* arg, grpc_error* /*error*/) {
                       auto* parent = static_cast<LoadBalancingPolicy*>(arg);
                       parent->logical_thread()->Run(
                           [parent]() {
                             parent->ExitIdleLocked();
                             parent->Unref();
                           },
                           DEBUG_LOCATION);
                     },
                     parent, nullptr),
                 GRPC_ERROR_NONE);
=======
    // Ref held by closure.
    parent_->Ref(DEBUG_LOCATION, "QueuePicker::CallExitIdle").release();
    parent_->combiner()->Run(
        GRPC_CLOSURE_CREATE(&CallExitIdle, parent_.get(), nullptr),
        GRPC_ERROR_NONE);
>>>>>>> c564d28f
  }
  PickResult result;
  result.type = PickResult::PICK_QUEUE;
  return result;
}

<<<<<<< HEAD
=======
void LoadBalancingPolicy::QueuePicker::CallExitIdle(void* arg,
                                                    grpc_error* /*error*/) {
  LoadBalancingPolicy* parent = static_cast<LoadBalancingPolicy*>(arg);
  parent->ExitIdleLocked();
  parent->Unref(DEBUG_LOCATION, "QueuePicker::CallExitIdle");
}

>>>>>>> c564d28f
//
// LoadBalancingPolicy::TransientFailurePicker
//

LoadBalancingPolicy::PickResult
LoadBalancingPolicy::TransientFailurePicker::Pick(PickArgs /*args*/) {
  PickResult result;
  result.type = PickResult::PICK_FAILED;
  result.error = GRPC_ERROR_REF(error_);
  return result;
}

}  // namespace grpc_core<|MERGE_RESOLUTION|>--- conflicted
+++ resolved
@@ -103,36 +103,17 @@
   //    ExitIdleLocked().
   if (!exit_idle_called_) {
     exit_idle_called_ = true;
-<<<<<<< HEAD
-    auto* parent = parent_->Ref().release();  // ref held by lambda.
-    ExecCtx::Run(DEBUG_LOCATION,
-                 GRPC_CLOSURE_CREATE(
-                     [](void* arg, grpc_error* /*error*/) {
-                       auto* parent = static_cast<LoadBalancingPolicy*>(arg);
-                       parent->logical_thread()->Run(
-                           [parent]() {
-                             parent->ExitIdleLocked();
-                             parent->Unref();
-                           },
-                           DEBUG_LOCATION);
-                     },
-                     parent, nullptr),
-                 GRPC_ERROR_NONE);
-=======
     // Ref held by closure.
     parent_->Ref(DEBUG_LOCATION, "QueuePicker::CallExitIdle").release();
     parent_->combiner()->Run(
         GRPC_CLOSURE_CREATE(&CallExitIdle, parent_.get(), nullptr),
         GRPC_ERROR_NONE);
->>>>>>> c564d28f
   }
   PickResult result;
   result.type = PickResult::PICK_QUEUE;
   return result;
 }
 
-<<<<<<< HEAD
-=======
 void LoadBalancingPolicy::QueuePicker::CallExitIdle(void* arg,
                                                     grpc_error* /*error*/) {
   LoadBalancingPolicy* parent = static_cast<LoadBalancingPolicy*>(arg);
@@ -140,7 +121,6 @@
   parent->Unref(DEBUG_LOCATION, "QueuePicker::CallExitIdle");
 }
 
->>>>>>> c564d28f
 //
 // LoadBalancingPolicy::TransientFailurePicker
 //
