--- conflicted
+++ resolved
@@ -51,12 +51,9 @@
 // assumes elem->call_data is zero'd
 void grpc_deadline_state_init(grpc_exec_ctx* exec_ctx, grpc_call_element* elem,
                               grpc_call_stack* call_stack,
-<<<<<<< HEAD
+                              grpc_call_combiner* call_combiner,
                               grpc_millis deadline);
-=======
-                              grpc_call_combiner* call_combiner,
-                              gpr_timespec deadline);
->>>>>>> 9811915b
+
 void grpc_deadline_state_destroy(grpc_exec_ctx* exec_ctx,
                                  grpc_call_element* elem);
 
