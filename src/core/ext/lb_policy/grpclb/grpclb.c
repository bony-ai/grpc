/*
 *
 * Copyright 2016, Google Inc.
 * All rights reserved.
 *
 * Redistribution and use in source and binary forms, with or without
 * modification, are permitted provided that the following conditions are
 * met:
 *
 *     * Redistributions of source code must retain the above copyright
 * notice, this list of conditions and the following disclaimer.
 *     * Redistributions in binary form must reproduce the above
 * copyright notice, this list of conditions and the following disclaimer
 * in the documentation and/or other materials provided with the
 * distribution.
 *     * Neither the name of Google Inc. nor the names of its
 * contributors may be used to endorse or promote products derived from
 * this software without specific prior written permission.
 *
 * THIS SOFTWARE IS PROVIDED BY THE COPYRIGHT HOLDERS AND CONTRIBUTORS
 * "AS IS" AND ANY EXPRESS OR IMPLIED WARRANTIES, INCLUDING, BUT NOT
 * LIMITED TO, THE IMPLIED WARRANTIES OF MERCHANTABILITY AND FITNESS FOR
 * A PARTICULAR PURPOSE ARE DISCLAIMED. IN NO EVENT SHALL THE COPYRIGHT
 * OWNER OR CONTRIBUTORS BE LIABLE FOR ANY DIRECT, INDIRECT, INCIDENTAL,
 * SPECIAL, EXEMPLARY, OR CONSEQUENTIAL DAMAGES (INCLUDING, BUT NOT
 * LIMITED TO, PROCUREMENT OF SUBSTITUTE GOODS OR SERVICES; LOSS OF USE,
 * DATA, OR PROFITS; OR BUSINESS INTERRUPTION) HOWEVER CAUSED AND ON ANY
 * THEORY OF LIABILITY, WHETHER IN CONTRACT, STRICT LIABILITY, OR TORT
 * (INCLUDING NEGLIGENCE OR OTHERWISE) ARISING IN ANY WAY OUT OF THE USE
 * OF THIS SOFTWARE, EVEN IF ADVISED OF THE POSSIBILITY OF SUCH DAMAGE.
 *
 */

/** Implementation of the gRPC LB policy.
 *
 * This policy takes as input a set of resolved addresses {a1..an} for which the
 * LB set was set (it's the resolver's responsibility to ensure this). That is
 * to say, {a1..an} represent a collection of LB servers.
 *
 * An internal channel (\a glb_lb_policy.lb_channel) is created over {a1..an}.
 * This channel behaves just like a regular channel. In particular, the
 * constructed URI over the addresses a1..an will use the default pick first
 * policy to select from this list of LB server backends.
 *
 * The first time the policy gets a request for a pick, a ping, or to exit the
 * idle state, \a query_for_backends() is called. It creates an instance of \a
 * lb_client_data, an internal struct meant to contain the data associated with
 * the internal communication with the LB server. This instance is created via
 * \a lb_client_data_create(). There, the call over lb_channel to pick-first
 * from {a1..an} is created, the \a LoadBalancingRequest message is assembled
 * and all necessary callbacks for the progress of the internal call configured.
 *
 * Back in \a query_for_backends(), the internal *streaming* call to the LB
 * server (whichever address from {a1..an} pick-first chose) is kicked off.
 * It'll progress over the callbacks configured in \a lb_client_data_create()
 * (see the field docstrings of \a lb_client_data for more details).
 *
 * If the call fails with UNIMPLEMENTED, the original call will also fail.
 * There's a misconfiguration somewhere: at least one of {a1..an} isn't a LB
 * server, which contradicts the LB bit being set. If the internal call times
 * out, the usual behavior of pick-first applies, continuing to pick from the
 * list {a1..an}.
 *
 * Upon sucesss, a \a LoadBalancingResponse is expected in \a res_recv_cb. An
 * invalid one results in the termination of the streaming call. A new streaming
 * call should be created if possible, failing the original call otherwise.
 * For a valid \a LoadBalancingResponse, the server list of actual backends is
 * extracted. A Round Robin policy will be created from this list. There are two
 * possible scenarios:
 *
 * 1. This is the first server list received. There was no previous instance of
 *    the Round Robin policy. \a rr_handover() will instantiate the RR policy
 *    and perform all the pending operations over it.
 * 2. There's already a RR policy instance active. We need to introduce the new
 *    one build from the new serverlist, but taking care not to disrupt the
 *    operations in progress over the old RR instance. This is done by
 *    decreasing the reference count on the old policy. The moment no more
 *    references are held on the old RR policy, it'll be destroyed and \a
 *    glb_rr_connectivity_changed notified with a \a GRPC_CHANNEL_SHUTDOWN
 *    state. At this point we can transition to a new RR instance safely, which
 *    is done once again via \a rr_handover().
 *
 *
 * Once a RR policy instance is in place (and getting updated as described),
 * calls to for a pick, a ping or a cancellation will be serviced right away by
 * forwarding them to the RR instance. Any time there's no RR policy available
 * (ie, right after the creation of the gRPCLB policy, if an empty serverlist
 * is received, etc), pick/ping requests are added to a list of pending
 * picks/pings to be flushed and serviced as part of \a rr_handover() the moment
 * the RR policy instance becomes available.
 *
 * \see https://github.com/grpc/grpc/blob/master/doc/load-balancing.md for the
 * high level design and details. */

/* TODO(dgq):
 * - Implement LB service forwarding (point 2c. in the doc's diagram).
 */

<<<<<<< HEAD
/* We currently need this at the top of the file if we import some iomgr
   headers because if we are building with libuv, those headers will include
   uv.h, which needs to be included before other system headers */
#include "src/core/lib/iomgr/port.h"
=======
#include <errno.h>
>>>>>>> ee43d7bb

#include <string.h>

#include <grpc/byte_buffer_reader.h>
#include <grpc/grpc.h>
#include <grpc/support/alloc.h>
#include <grpc/support/host_port.h>
#include <grpc/support/string_util.h>

#include "src/core/ext/client_config/client_channel_factory.h"
#include "src/core/ext/client_config/lb_policy_registry.h"
#include "src/core/ext/client_config/parse_address.h"
#include "src/core/ext/lb_policy/grpclb/grpclb.h"
#include "src/core/ext/lb_policy/grpclb/load_balancer_api.h"
#include "src/core/lib/iomgr/sockaddr.h"
#include "src/core/lib/iomgr/sockaddr_utils.h"
#include "src/core/lib/support/string.h"
#include "src/core/lib/surface/call.h"
#include "src/core/lib/surface/channel.h"
#include "src/core/lib/transport/static_metadata.h"

int grpc_lb_glb_trace = 0;

static void lb_addrs_destroy(grpc_lb_address *lb_addresses,
                             size_t num_addresses) {
  /* free "resolved" addresses memblock */
  gpr_free(lb_addresses->resolved_address);
  for (size_t i = 0; i < num_addresses; ++i) {
    if (lb_addresses[i].user_data != NULL) {
      GRPC_MDELEM_UNREF(lb_addresses[i].user_data);
    }
  }
  gpr_free(lb_addresses);
}

/* add lb_token of selected subchannel (address) to the call's initial
 * metadata */
static void initial_metadata_add_lb_token(
    grpc_metadata_batch *initial_metadata,
    grpc_linked_mdelem *lb_token_mdelem_storage, grpc_mdelem *lb_token) {
  GPR_ASSERT(lb_token_mdelem_storage != NULL);
  GPR_ASSERT(lb_token != NULL);
  grpc_metadata_batch_add_tail(initial_metadata, lb_token_mdelem_storage,
                               lb_token);
}

typedef struct wrapped_rr_closure_arg {
  /* the original closure. Usually a on_complete/notify cb for pick() and ping()
   * calls against the internal RR instance, respectively. */
  grpc_closure *wrapped_closure;

  /* the pick's initial metadata, kept in order to append the LB token for the
   * pick */
  grpc_metadata_batch *initial_metadata;

  /* the picked target, used to determine which LB token to add to the pick's
   * initial metadata */
  grpc_connected_subchannel **target;

  /* the LB token associated with the pick */
  grpc_mdelem *lb_token;

  /* storage for the lb token initial metadata mdelem */
  grpc_linked_mdelem *lb_token_mdelem_storage;

  /* The RR instance related to the closure */
  grpc_lb_policy *rr_policy;

  /* when not NULL, represents a pending_{pick,ping} node to be freed upon
   * closure execution */
  void *owning_pending_node; /* to be freed if not NULL */
} wrapped_rr_closure_arg;

/* The \a on_complete closure passed as part of the pick requires keeping a
 * reference to its associated round robin instance. We wrap this closure in
 * order to unref the round robin instance upon its invocation */
static void wrapped_rr_closure(grpc_exec_ctx *exec_ctx, void *arg,
                               grpc_error *error) {
  wrapped_rr_closure_arg *wc_arg = arg;
  if (wc_arg->rr_policy != NULL) {
    if (grpc_lb_glb_trace) {
      gpr_log(GPR_INFO, "Unreffing RR (0x%" PRIxPTR ")",
              (intptr_t)wc_arg->rr_policy);
    }
    GRPC_LB_POLICY_UNREF(exec_ctx, wc_arg->rr_policy, "wrapped_rr_closure");

    /* if target is NULL, no pick has been made by the RR policy (eg, all
     * addresses failed to connect). There won't be any user_data/token
     * available */
    if (wc_arg->target != NULL) {
      initial_metadata_add_lb_token(wc_arg->initial_metadata,
                                    wc_arg->lb_token_mdelem_storage,
                                    GRPC_MDELEM_REF(wc_arg->lb_token));
    }
  }
  GPR_ASSERT(wc_arg->wrapped_closure != NULL);

  grpc_exec_ctx_sched(exec_ctx, wc_arg->wrapped_closure, GRPC_ERROR_REF(error),
                      NULL);
  gpr_free(wc_arg->owning_pending_node);
}

/* Linked list of pending pick requests. It stores all information needed to
 * eventually call (Round Robin's) pick() on them. They mainly stay pending
 * waiting for the RR policy to be created/updated.
 *
 * One particularity is the wrapping of the user-provided \a on_complete closure
 * (in \a wrapped_on_complete and \a wrapped_on_complete_arg). This is needed in
 * order to correctly unref the RR policy instance upon completion of the pick.
 * See \a wrapped_rr_closure for details. */
typedef struct pending_pick {
  struct pending_pick *next;

  /* polling entity for the pick()'s async notification */
  grpc_polling_entity *pollent;

  /* the initial metadata for the pick. See grpc_lb_policy_pick() */
  grpc_metadata_batch *initial_metadata;

  /* storage for the lb token initial metadata mdelem */
  grpc_linked_mdelem *lb_token_mdelem_storage;

  /* bitmask passed to pick() and used for selective cancelling. See
   * grpc_lb_policy_cancel_picks() */
  uint32_t initial_metadata_flags;

  /* output argument where to store the pick()ed connected subchannel, or NULL
   * upon error. */
  grpc_connected_subchannel **target;

  /* a closure wrapping the original on_complete one to be invoked once the
   * pick() has completed (regardless of success) */
  grpc_closure wrapped_on_complete;

  /* args for wrapped_on_complete */
  wrapped_rr_closure_arg wrapped_on_complete_arg;
} pending_pick;

static void add_pending_pick(pending_pick **root,
                             const grpc_lb_policy_pick_args *pick_args,
                             grpc_connected_subchannel **target,
                             grpc_closure *on_complete) {
  pending_pick *pp = gpr_malloc(sizeof(*pp));
  memset(pp, 0, sizeof(pending_pick));
  memset(&pp->wrapped_on_complete_arg, 0, sizeof(wrapped_rr_closure_arg));
  pp->next = *root;
  pp->pollent = pick_args->pollent;
  pp->target = target;
  pp->initial_metadata = pick_args->initial_metadata;
  pp->initial_metadata_flags = pick_args->initial_metadata_flags;
  pp->lb_token_mdelem_storage = pick_args->lb_token_mdelem_storage;
  pp->wrapped_on_complete_arg.wrapped_closure = on_complete;
  pp->wrapped_on_complete_arg.target = target;
  pp->wrapped_on_complete_arg.initial_metadata = pick_args->initial_metadata;
  pp->wrapped_on_complete_arg.lb_token_mdelem_storage =
      pick_args->lb_token_mdelem_storage;
  grpc_closure_init(&pp->wrapped_on_complete, wrapped_rr_closure,
                    &pp->wrapped_on_complete_arg);
  *root = pp;
}

/* Same as the \a pending_pick struct but for ping operations */
typedef struct pending_ping {
  struct pending_ping *next;

  /* a closure wrapping the original on_complete one to be invoked once the
   * ping() has completed (regardless of success) */
  grpc_closure wrapped_notify;

  /* args for wrapped_notify */
  wrapped_rr_closure_arg wrapped_notify_arg;
} pending_ping;

static void add_pending_ping(pending_ping **root, grpc_closure *notify) {
  pending_ping *pping = gpr_malloc(sizeof(*pping));
  memset(pping, 0, sizeof(pending_ping));
  memset(&pping->wrapped_notify_arg, 0, sizeof(wrapped_rr_closure_arg));
  pping->next = *root;
  grpc_closure_init(&pping->wrapped_notify, wrapped_rr_closure,
                    &pping->wrapped_notify_arg);
  pping->wrapped_notify_arg.wrapped_closure = notify;
  *root = pping;
}

/*
 * glb_lb_policy
 */
typedef struct rr_connectivity_data rr_connectivity_data;
struct lb_client_data;
static const grpc_lb_policy_vtable glb_lb_policy_vtable;
typedef struct glb_lb_policy {
  /** base policy: must be first */
  grpc_lb_policy base;

  /** mutex protecting remaining members */
  gpr_mu mu;

  grpc_client_channel_factory *cc_factory;

  /** for communicating with the LB server */
  grpc_channel *lb_channel;

  /** the RR policy to use of the backend servers returned by the LB server */
  grpc_lb_policy *rr_policy;

  bool started_picking;

  /** our connectivity state tracker */
  grpc_connectivity_state_tracker state_tracker;

  /** stores the deserialized response from the LB. May be NULL until one such
   * response has arrived. */
  grpc_grpclb_serverlist *serverlist;

  /** total number of valid addresses received in \a serverlist */
  size_t num_ok_serverlist_addresses;

  /** LB addresses from \a serverlist, \a num_ok_serverlist_addresses of them */
  grpc_lb_address *lb_addresses;

  /** list of picks that are waiting on RR's policy connectivity */
  pending_pick *pending_picks;

  /** list of pings that are waiting on RR's policy connectivity */
  pending_ping *pending_pings;

  /** client data associated with the LB server communication */
  struct lb_client_data *lb_client;

  /** for tracking of the RR connectivity */
  rr_connectivity_data *rr_connectivity;

  /* a wrapped (see \a wrapped_rr_closure) on-complete closure for readily
   * available RR picks */
  grpc_closure wrapped_on_complete;

  /* arguments for the wrapped_on_complete closure */
  wrapped_rr_closure_arg wc_arg;
} glb_lb_policy;

/* Keeps track and reacts to changes in connectivity of the RR instance */
struct rr_connectivity_data {
  grpc_closure on_change;
  grpc_connectivity_state state;
  glb_lb_policy *glb_policy;
};

static bool is_server_valid(const grpc_grpclb_server *server, size_t idx,
                            bool log) {
  const grpc_grpclb_ip_address *ip = &server->ip_address;
  if (server->port >> 16 != 0) {
    if (log) {
      gpr_log(GPR_ERROR,
              "Invalid port '%d' at index %zu of serverlist. Ignoring.",
              server->port, idx);
    }
    return false;
  }

  if (ip->size != 4 && ip->size != 16) {
    if (log) {
      gpr_log(GPR_ERROR,
              "Expected IP to be 4 or 16 bytes, got %d at index %zu of "
              "serverlist. Ignoring",
              ip->size, idx);
    }
    return false;
  }
  return true;
}

/* populate \a addresses according to \a serverlist. Returns the number of
 * addresses successfully parsed and added to \a addresses */
static size_t process_serverlist(const grpc_grpclb_serverlist *serverlist,
                                 grpc_lb_address **lb_addresses) {
  size_t num_valid = 0;
  /* first pass: count how many are valid in order to allocate the necessary
   * memory in a single block */
  for (size_t i = 0; i < serverlist->num_servers; ++i) {
    if (is_server_valid(serverlist->servers[i], i, true)) ++num_valid;
  }
  if (num_valid == 0) {
    return 0;
  }

  /* allocate the memory block for the "resolved" addresses. */
  grpc_resolved_address *r_addrs_memblock =
      gpr_malloc(sizeof(grpc_resolved_address) * num_valid);
  memset(r_addrs_memblock, 0, sizeof(grpc_resolved_address) * num_valid);
  grpc_lb_address *lb_addrs = gpr_malloc(sizeof(grpc_lb_address) * num_valid);
  memset(lb_addrs, 0, sizeof(grpc_lb_address) * num_valid);

  /* second pass: actually populate the addresses and LB tokens (aka user data
   * to the outside world) to be read by the RR policy during its creation.
   * Given that the validity tests are very cheap, they are performed again
   * instead of marking the valid ones during the first pass, as this would
   * incurr in an allocation due to the arbitrary number of server */
  size_t addr_idx = 0;
  for (size_t sl_idx = 0; sl_idx < serverlist->num_servers; ++sl_idx) {
    GPR_ASSERT(addr_idx < num_valid);
    const grpc_grpclb_server *server = serverlist->servers[sl_idx];
    if (!is_server_valid(serverlist->servers[sl_idx], sl_idx, false)) continue;
    grpc_lb_address *const lb_addr = &lb_addrs[addr_idx];

    /* address processing */
    const uint16_t netorder_port = htons((uint16_t)server->port);
    /* the addresses are given in binary format (a in(6)_addr struct) in
     * server->ip_address.bytes. */
    const grpc_grpclb_ip_address *ip = &server->ip_address;

    lb_addr->resolved_address = &r_addrs_memblock[addr_idx];
    struct sockaddr_storage *sa =
        (struct sockaddr_storage *)lb_addr->resolved_address->addr;
    size_t *sa_len = &lb_addr->resolved_address->len;
    *sa_len = 0;
    if (ip->size == 4) {
      struct sockaddr_in *addr4 = (struct sockaddr_in *)sa;
      *sa_len = sizeof(struct sockaddr_in);
      memset(addr4, 0, *sa_len);
      addr4->sin_family = AF_INET;
      memcpy(&addr4->sin_addr, ip->bytes, ip->size);
      addr4->sin_port = netorder_port;
    } else if (ip->size == 16) {
      struct sockaddr_in6 *addr6 = (struct sockaddr_in6 *)sa;
      *sa_len = sizeof(struct sockaddr_in6);
      memset(addr6, 0, *sa_len);
      addr6->sin6_family = AF_INET;
      memcpy(&addr6->sin6_addr, ip->bytes, ip->size);
      addr6->sin6_port = netorder_port;
    }
    GPR_ASSERT(*sa_len > 0);

    /* lb token processing */
    if (server->has_load_balance_token) {
      const size_t lb_token_size =
          GPR_ARRAY_SIZE(server->load_balance_token) - 1;
      grpc_mdstr *lb_token_mdstr = grpc_mdstr_from_buffer(
          (uint8_t *)server->load_balance_token, lb_token_size);
      lb_addr->user_data = grpc_mdelem_from_metadata_strings(
          GRPC_MDSTR_LOAD_REPORTING_INITIAL, lb_token_mdstr);
    } else {
      gpr_log(GPR_ERROR,
              "Missing LB token for backend address '%s'. The empty token will "
              "be used instead",
              grpc_sockaddr_to_uri((struct sockaddr *)sa));
      lb_addr->user_data = GRPC_MDELEM_LOAD_REPORTING_INITIAL_EMPTY;
    }
    ++addr_idx;
  }
  GPR_ASSERT(addr_idx == num_valid);
  *lb_addresses = lb_addrs;
  return num_valid;
}

static grpc_lb_policy *create_rr(grpc_exec_ctx *exec_ctx,
                                 const grpc_grpclb_serverlist *serverlist,
                                 glb_lb_policy *glb_policy) {
  GPR_ASSERT(serverlist != NULL && serverlist->num_servers > 0);

  grpc_lb_policy_args args;
  memset(&args, 0, sizeof(args));
  args.client_channel_factory = glb_policy->cc_factory;
  const size_t num_ok_addresses =
      process_serverlist(serverlist, &args.addresses);
  args.num_addresses = num_ok_addresses;

  grpc_lb_policy *rr = grpc_lb_policy_create(exec_ctx, "round_robin", &args);

  if (glb_policy->lb_addresses != NULL) {
    /* dispose of the previous version */
    lb_addrs_destroy(glb_policy->lb_addresses,
                     glb_policy->num_ok_serverlist_addresses);
  }
  glb_policy->num_ok_serverlist_addresses = num_ok_addresses;
  glb_policy->lb_addresses = args.addresses;

  return rr;
}

static void rr_handover(grpc_exec_ctx *exec_ctx, glb_lb_policy *glb_policy,
                        grpc_error *error) {
  GPR_ASSERT(glb_policy->serverlist != NULL &&
             glb_policy->serverlist->num_servers > 0);
  glb_policy->rr_policy =
      create_rr(exec_ctx, glb_policy->serverlist, glb_policy);

  if (grpc_lb_glb_trace) {
    gpr_log(GPR_INFO, "Created RR policy (0x%" PRIxPTR ")",
            (intptr_t)glb_policy->rr_policy);
  }
  GPR_ASSERT(glb_policy->rr_policy != NULL);
  glb_policy->rr_connectivity->state = grpc_lb_policy_check_connectivity(
      exec_ctx, glb_policy->rr_policy, &error);
  grpc_lb_policy_notify_on_state_change(
      exec_ctx, glb_policy->rr_policy, &glb_policy->rr_connectivity->state,
      &glb_policy->rr_connectivity->on_change);
  grpc_connectivity_state_set(exec_ctx, &glb_policy->state_tracker,
                              glb_policy->rr_connectivity->state,
                              GRPC_ERROR_REF(error), "rr_handover");
  grpc_lb_policy_exit_idle(exec_ctx, glb_policy->rr_policy);

  /* flush pending ops */
  pending_pick *pp;
  while ((pp = glb_policy->pending_picks)) {
    glb_policy->pending_picks = pp->next;
    GRPC_LB_POLICY_REF(glb_policy->rr_policy, "rr_handover_pending_pick");
    pp->wrapped_on_complete_arg.rr_policy = glb_policy->rr_policy;
    if (grpc_lb_glb_trace) {
      gpr_log(GPR_INFO, "Pending pick about to PICK from 0x%" PRIxPTR "",
              (intptr_t)glb_policy->rr_policy);
    }
    const grpc_lb_policy_pick_args pick_args = {
        pp->pollent, pp->initial_metadata, pp->initial_metadata_flags,
        pp->lb_token_mdelem_storage};
    grpc_lb_policy_pick(exec_ctx, glb_policy->rr_policy, &pick_args, pp->target,
                        (void **)&pp->wrapped_on_complete_arg.lb_token,
                        &pp->wrapped_on_complete);
    pp->wrapped_on_complete_arg.owning_pending_node = pp;
  }

  pending_ping *pping;
  while ((pping = glb_policy->pending_pings)) {
    glb_policy->pending_pings = pping->next;
    GRPC_LB_POLICY_REF(glb_policy->rr_policy, "rr_handover_pending_ping");
    pping->wrapped_notify_arg.rr_policy = glb_policy->rr_policy;
    if (grpc_lb_glb_trace) {
      gpr_log(GPR_INFO, "Pending ping about to PING from 0x%" PRIxPTR "",
              (intptr_t)glb_policy->rr_policy);
    }
    grpc_lb_policy_ping_one(exec_ctx, glb_policy->rr_policy,
                            &pping->wrapped_notify);
    pping->wrapped_notify_arg.owning_pending_node = pping;
  }
}

static void glb_rr_connectivity_changed(grpc_exec_ctx *exec_ctx, void *arg,
                                        grpc_error *error) {
  rr_connectivity_data *rr_conn_data = arg;
  glb_lb_policy *glb_policy = rr_conn_data->glb_policy;

  if (rr_conn_data->state == GRPC_CHANNEL_SHUTDOWN) {
    if (glb_policy->serverlist != NULL) {
      /* a RR policy is shutting down but there's a serverlist available ->
       * perform a handover */
      rr_handover(exec_ctx, glb_policy, error);
    } else {
      /* shutting down and no new serverlist available. Bail out. */
      gpr_free(rr_conn_data);
    }
  } else {
    if (error == GRPC_ERROR_NONE) {
      /* RR not shutting down. Mimic the RR's policy state */
      grpc_connectivity_state_set(exec_ctx, &glb_policy->state_tracker,
                                  rr_conn_data->state, GRPC_ERROR_REF(error),
                                  "glb_rr_connectivity_changed");
      /* resubscribe */
      grpc_lb_policy_notify_on_state_change(exec_ctx, glb_policy->rr_policy,
                                            &rr_conn_data->state,
                                            &rr_conn_data->on_change);
    } else { /* error */
      gpr_free(rr_conn_data);
    }
  }
}

static grpc_lb_policy *glb_create(grpc_exec_ctx *exec_ctx,
                                  grpc_lb_policy_factory *factory,
                                  grpc_lb_policy_args *args) {
  glb_lb_policy *glb_policy = gpr_malloc(sizeof(*glb_policy));
  memset(glb_policy, 0, sizeof(*glb_policy));

  /* All input addresses in args->addresses come from a resolver that claims
   * they are LB services. It's the resolver's responsibility to make sure
   * this
   * policy is only instantiated and used in that case.
   *
   * Create a client channel over them to communicate with a LB service */
  glb_policy->cc_factory = args->client_channel_factory;
  GPR_ASSERT(glb_policy->cc_factory != NULL);
  if (args->num_addresses == 0) {
    return NULL;
  }

  if (args->addresses[0].user_data != NULL) {
    gpr_log(GPR_ERROR,
            "This LB policy doesn't support user data. It will be ignored");
  }

  /* construct a target from the addresses in args, given in the form
   * ipvX://ip1:port1,ip2:port2,...
   * TODO(dgq): support mixed ip version */
  char **addr_strs = gpr_malloc(sizeof(char *) * args->num_addresses);
  addr_strs[0] = grpc_sockaddr_to_uri(
      (const struct sockaddr *)&args->addresses[0].resolved_address->addr);
  for (size_t i = 1; i < args->num_addresses; i++) {
    if (args->addresses[i].user_data != NULL) {
      gpr_log(GPR_ERROR,
              "This LB policy doesn't support user data. It will be ignored");
    }

    GPR_ASSERT(
        grpc_sockaddr_to_string(
            &addr_strs[i],
            (const struct sockaddr *)&args->addresses[i].resolved_address->addr,
            true) == 0);
  }
  size_t uri_path_len;
  char *target_uri_str = gpr_strjoin_sep(
      (const char **)addr_strs, args->num_addresses, ",", &uri_path_len);

  /* will pick using pick_first */
  glb_policy->lb_channel = grpc_client_channel_factory_create_channel(
      exec_ctx, glb_policy->cc_factory, target_uri_str,
      GRPC_CLIENT_CHANNEL_TYPE_LOAD_BALANCING, NULL);

  gpr_free(target_uri_str);
  for (size_t i = 0; i < args->num_addresses; i++) {
    gpr_free(addr_strs[i]);
  }
  gpr_free(addr_strs);

  if (glb_policy->lb_channel == NULL) {
    gpr_free(glb_policy);
    return NULL;
  }

  rr_connectivity_data *rr_connectivity =
      gpr_malloc(sizeof(rr_connectivity_data));
  memset(rr_connectivity, 0, sizeof(rr_connectivity_data));
  grpc_closure_init(&rr_connectivity->on_change, glb_rr_connectivity_changed,
                    rr_connectivity);
  rr_connectivity->glb_policy = glb_policy;
  glb_policy->rr_connectivity = rr_connectivity;

  grpc_lb_policy_init(&glb_policy->base, &glb_lb_policy_vtable);
  gpr_mu_init(&glb_policy->mu);
  grpc_connectivity_state_init(&glb_policy->state_tracker, GRPC_CHANNEL_IDLE,
                               "grpclb");
  return &glb_policy->base;
}

static void glb_destroy(grpc_exec_ctx *exec_ctx, grpc_lb_policy *pol) {
  glb_lb_policy *glb_policy = (glb_lb_policy *)pol;
  GPR_ASSERT(glb_policy->pending_picks == NULL);
  GPR_ASSERT(glb_policy->pending_pings == NULL);
  grpc_channel_destroy(glb_policy->lb_channel);
  glb_policy->lb_channel = NULL;
  grpc_connectivity_state_destroy(exec_ctx, &glb_policy->state_tracker);
  if (glb_policy->serverlist != NULL) {
    grpc_grpclb_destroy_serverlist(glb_policy->serverlist);
  }
  gpr_mu_destroy(&glb_policy->mu);

  lb_addrs_destroy(glb_policy->lb_addresses,
                   glb_policy->num_ok_serverlist_addresses);
  gpr_free(glb_policy);
}

static void lb_client_data_destroy(struct lb_client_data *lb_client);
static void glb_shutdown(grpc_exec_ctx *exec_ctx, grpc_lb_policy *pol) {
  glb_lb_policy *glb_policy = (glb_lb_policy *)pol;
  gpr_mu_lock(&glb_policy->mu);

  pending_pick *pp = glb_policy->pending_picks;
  glb_policy->pending_picks = NULL;
  pending_ping *pping = glb_policy->pending_pings;
  glb_policy->pending_pings = NULL;
  gpr_mu_unlock(&glb_policy->mu);

  while (pp != NULL) {
    pending_pick *next = pp->next;
    *pp->target = NULL;
    grpc_exec_ctx_sched(exec_ctx, &pp->wrapped_on_complete, GRPC_ERROR_NONE,
                        NULL);
    gpr_free(pp);
    pp = next;
  }

  while (pping != NULL) {
    pending_ping *next = pping->next;
    grpc_exec_ctx_sched(exec_ctx, &pping->wrapped_notify, GRPC_ERROR_NONE,
                        NULL);
    pping = next;
  }

  if (glb_policy->rr_policy) {
    /* unsubscribe */
    grpc_lb_policy_notify_on_state_change(
        exec_ctx, glb_policy->rr_policy, NULL,
        &glb_policy->rr_connectivity->on_change);
    GRPC_LB_POLICY_UNREF(exec_ctx, glb_policy->rr_policy, "glb_shutdown");
  }

  lb_client_data_destroy(glb_policy->lb_client);
  glb_policy->lb_client = NULL;

  grpc_connectivity_state_set(
      exec_ctx, &glb_policy->state_tracker, GRPC_CHANNEL_SHUTDOWN,
      GRPC_ERROR_CREATE("Channel Shutdown"), "glb_shutdown");
}

static void glb_cancel_pick(grpc_exec_ctx *exec_ctx, grpc_lb_policy *pol,
                            grpc_connected_subchannel **target) {
  glb_lb_policy *glb_policy = (glb_lb_policy *)pol;
  gpr_mu_lock(&glb_policy->mu);
  pending_pick *pp = glb_policy->pending_picks;
  glb_policy->pending_picks = NULL;
  while (pp != NULL) {
    pending_pick *next = pp->next;
    if (pp->target == target) {
      grpc_polling_entity_del_from_pollset_set(
          exec_ctx, pp->pollent, glb_policy->base.interested_parties);
      *target = NULL;
      grpc_exec_ctx_sched(exec_ctx, &pp->wrapped_on_complete,
                          GRPC_ERROR_CANCELLED, NULL);
    } else {
      pp->next = glb_policy->pending_picks;
      glb_policy->pending_picks = pp;
    }
    pp = next;
  }
  gpr_mu_unlock(&glb_policy->mu);
}

static grpc_call *lb_client_data_get_call(struct lb_client_data *lb_client);
static void glb_cancel_picks(grpc_exec_ctx *exec_ctx, grpc_lb_policy *pol,
                             uint32_t initial_metadata_flags_mask,
                             uint32_t initial_metadata_flags_eq) {
  glb_lb_policy *glb_policy = (glb_lb_policy *)pol;
  gpr_mu_lock(&glb_policy->mu);
  if (glb_policy->lb_client != NULL) {
    /* cancel the call to the load balancer service, if any */
    grpc_call_cancel(lb_client_data_get_call(glb_policy->lb_client), NULL);
  }
  pending_pick *pp = glb_policy->pending_picks;
  glb_policy->pending_picks = NULL;
  while (pp != NULL) {
    pending_pick *next = pp->next;
    if ((pp->initial_metadata_flags & initial_metadata_flags_mask) ==
        initial_metadata_flags_eq) {
      grpc_polling_entity_del_from_pollset_set(
          exec_ctx, pp->pollent, glb_policy->base.interested_parties);
      grpc_exec_ctx_sched(exec_ctx, &pp->wrapped_on_complete,
                          GRPC_ERROR_CANCELLED, NULL);
    } else {
      pp->next = glb_policy->pending_picks;
      glb_policy->pending_picks = pp;
    }
    pp = next;
  }
  gpr_mu_unlock(&glb_policy->mu);
}

static void query_for_backends(grpc_exec_ctx *exec_ctx,
                               glb_lb_policy *glb_policy);
static void start_picking(grpc_exec_ctx *exec_ctx, glb_lb_policy *glb_policy) {
  glb_policy->started_picking = true;
  query_for_backends(exec_ctx, glb_policy);
}

static void glb_exit_idle(grpc_exec_ctx *exec_ctx, grpc_lb_policy *pol) {
  glb_lb_policy *glb_policy = (glb_lb_policy *)pol;
  gpr_mu_lock(&glb_policy->mu);
  if (!glb_policy->started_picking) {
    start_picking(exec_ctx, glb_policy);
  }
  gpr_mu_unlock(&glb_policy->mu);
}

static int glb_pick(grpc_exec_ctx *exec_ctx, grpc_lb_policy *pol,
                    const grpc_lb_policy_pick_args *pick_args,
                    grpc_connected_subchannel **target, void **user_data,
                    grpc_closure *on_complete) {
  glb_lb_policy *glb_policy = (glb_lb_policy *)pol;

  if (pick_args->lb_token_mdelem_storage == NULL) {
    *target = NULL;
    grpc_exec_ctx_sched(
        exec_ctx, on_complete,
        GRPC_ERROR_CREATE("No mdelem storage for the LB token. Load reporting "
                          "won't work without it. Failing"),
        NULL);
    return 1;
  }

  gpr_mu_lock(&glb_policy->mu);
  int r;

  if (glb_policy->rr_policy != NULL) {
    if (grpc_lb_glb_trace) {
      gpr_log(GPR_INFO, "about to PICK from 0x%" PRIxPTR "",
              (intptr_t)glb_policy->rr_policy);
    }
    GRPC_LB_POLICY_REF(glb_policy->rr_policy, "glb_pick");
    memset(&glb_policy->wc_arg, 0, sizeof(wrapped_rr_closure_arg));
    glb_policy->wc_arg.rr_policy = glb_policy->rr_policy;
    glb_policy->wc_arg.target = target;
    glb_policy->wc_arg.wrapped_closure = on_complete;
    glb_policy->wc_arg.lb_token_mdelem_storage =
        pick_args->lb_token_mdelem_storage;
    glb_policy->wc_arg.initial_metadata = pick_args->initial_metadata;
    glb_policy->wc_arg.owning_pending_node = NULL;
    grpc_closure_init(&glb_policy->wrapped_on_complete, wrapped_rr_closure,
                      &glb_policy->wc_arg);

    r = grpc_lb_policy_pick(exec_ctx, glb_policy->rr_policy, pick_args, target,
                            (void **)&glb_policy->wc_arg.lb_token,
                            &glb_policy->wrapped_on_complete);
    if (r != 0) {
      /* synchronous grpc_lb_policy_pick call. Unref the RR policy. */
      if (grpc_lb_glb_trace) {
        gpr_log(GPR_INFO, "Unreffing RR (0x%" PRIxPTR ")",
                (intptr_t)glb_policy->wc_arg.rr_policy);
      }
      GRPC_LB_POLICY_UNREF(exec_ctx, glb_policy->wc_arg.rr_policy, "glb_pick");

      /* add the load reporting initial metadata */
      initial_metadata_add_lb_token(
          pick_args->initial_metadata, pick_args->lb_token_mdelem_storage,
          GRPC_MDELEM_REF(glb_policy->wc_arg.lb_token));
    }
  } else {
    grpc_polling_entity_add_to_pollset_set(exec_ctx, pick_args->pollent,
                                           glb_policy->base.interested_parties);
    add_pending_pick(&glb_policy->pending_picks, pick_args, target,
                     on_complete);

    if (!glb_policy->started_picking) {
      start_picking(exec_ctx, glb_policy);
    }
    r = 0;
  }
  gpr_mu_unlock(&glb_policy->mu);
  return r;
}

static grpc_connectivity_state glb_check_connectivity(
    grpc_exec_ctx *exec_ctx, grpc_lb_policy *pol,
    grpc_error **connectivity_error) {
  glb_lb_policy *glb_policy = (glb_lb_policy *)pol;
  grpc_connectivity_state st;
  gpr_mu_lock(&glb_policy->mu);
  st = grpc_connectivity_state_check(&glb_policy->state_tracker,
                                     connectivity_error);
  gpr_mu_unlock(&glb_policy->mu);
  return st;
}

static void glb_ping_one(grpc_exec_ctx *exec_ctx, grpc_lb_policy *pol,
                         grpc_closure *closure) {
  glb_lb_policy *glb_policy = (glb_lb_policy *)pol;
  gpr_mu_lock(&glb_policy->mu);
  if (glb_policy->rr_policy) {
    grpc_lb_policy_ping_one(exec_ctx, glb_policy->rr_policy, closure);
  } else {
    add_pending_ping(&glb_policy->pending_pings, closure);
    if (!glb_policy->started_picking) {
      start_picking(exec_ctx, glb_policy);
    }
  }
  gpr_mu_unlock(&glb_policy->mu);
}

static void glb_notify_on_state_change(grpc_exec_ctx *exec_ctx,
                                       grpc_lb_policy *pol,
                                       grpc_connectivity_state *current,
                                       grpc_closure *notify) {
  glb_lb_policy *glb_policy = (glb_lb_policy *)pol;
  gpr_mu_lock(&glb_policy->mu);
  grpc_connectivity_state_notify_on_state_change(
      exec_ctx, &glb_policy->state_tracker, current, notify);

  gpr_mu_unlock(&glb_policy->mu);
}

/*
 * lb_client_data
 *
 * Used internally for the client call to the LB */
typedef struct lb_client_data {
  gpr_mu mu;

  /* called once initial metadata's been sent */
  grpc_closure md_sent;

  /* called once the LoadBalanceRequest has been sent to the LB server. See
   * src/proto/grpc/.../load_balancer.proto */
  grpc_closure req_sent;

  /* A response from the LB server has been received (or error). Process it */
  grpc_closure res_rcvd;

  /* After the client has sent a close to the LB server */
  grpc_closure close_sent;

  /* ... and the status from the LB server has been received */
  grpc_closure srv_status_rcvd;

  grpc_call *lb_call;    /* streaming call to the LB server, */
  gpr_timespec deadline; /* for the streaming call to the LB server */

  grpc_metadata_array initial_metadata_recv;  /* initial MD from LB server */
  grpc_metadata_array trailing_metadata_recv; /* trailing MD from LB server */

  /* what's being sent to the LB server. Note that its value may vary if the LB
   * server indicates a redirect. */
  grpc_byte_buffer *request_payload;

  /* response from the LB server, if any. Processed in res_recv_cb() */
  grpc_byte_buffer *response_payload;

  /* the call's status and status detailset in srv_status_rcvd_cb() */
  grpc_status_code status;
  char *status_details;
  size_t status_details_capacity;

  /* pointer back to the enclosing policy */
  glb_lb_policy *glb_policy;
} lb_client_data;

static void md_sent_cb(grpc_exec_ctx *exec_ctx, void *arg, grpc_error *error);
static void req_sent_cb(grpc_exec_ctx *exec_ctx, void *arg, grpc_error *error);
static void res_recv_cb(grpc_exec_ctx *exec_ctx, void *arg, grpc_error *error);
static void close_sent_cb(grpc_exec_ctx *exec_ctx, void *arg,
                          grpc_error *error);
static void srv_status_rcvd_cb(grpc_exec_ctx *exec_ctx, void *arg,
                               grpc_error *error);

static lb_client_data *lb_client_data_create(glb_lb_policy *glb_policy) {
  lb_client_data *lb_client = gpr_malloc(sizeof(lb_client_data));
  memset(lb_client, 0, sizeof(lb_client_data));

  gpr_mu_init(&lb_client->mu);
  grpc_closure_init(&lb_client->md_sent, md_sent_cb, lb_client);

  grpc_closure_init(&lb_client->req_sent, req_sent_cb, lb_client);
  grpc_closure_init(&lb_client->res_rcvd, res_recv_cb, lb_client);
  grpc_closure_init(&lb_client->close_sent, close_sent_cb, lb_client);
  grpc_closure_init(&lb_client->srv_status_rcvd, srv_status_rcvd_cb, lb_client);

  /* TODO(dgq): get the deadline from the client config instead of fabricating
   * one here. */
  lb_client->deadline = gpr_time_add(gpr_now(GPR_CLOCK_MONOTONIC),
                                     gpr_time_from_seconds(3, GPR_TIMESPAN));

  /* Note the following LB call progresses every time there's activity in \a
   * glb_policy->base.interested_parties, which is comprised of the polling
   * entities passed to glb_pick(). */
  lb_client->lb_call = grpc_channel_create_pollset_set_call(
      glb_policy->lb_channel, NULL, GRPC_PROPAGATE_DEFAULTS,
      glb_policy->base.interested_parties, "/BalanceLoad",
      NULL, /* FIXME(dgq): which "host" value to use? */
      lb_client->deadline, NULL);

  grpc_metadata_array_init(&lb_client->initial_metadata_recv);
  grpc_metadata_array_init(&lb_client->trailing_metadata_recv);

  grpc_grpclb_request *request = grpc_grpclb_request_create(
      "load.balanced.service.name"); /* FIXME(dgq): get the name of the load
                                        balanced service from the resolver */
  gpr_slice request_payload_slice = grpc_grpclb_request_encode(request);
  lb_client->request_payload =
      grpc_raw_byte_buffer_create(&request_payload_slice, 1);
  gpr_slice_unref(request_payload_slice);
  grpc_grpclb_request_destroy(request);

  lb_client->status_details = NULL;
  lb_client->status_details_capacity = 0;
  lb_client->glb_policy = glb_policy;
  return lb_client;
}

static void lb_client_data_destroy(lb_client_data *lb_client) {
  grpc_call_destroy(lb_client->lb_call);
  grpc_metadata_array_destroy(&lb_client->initial_metadata_recv);
  grpc_metadata_array_destroy(&lb_client->trailing_metadata_recv);

  grpc_byte_buffer_destroy(lb_client->request_payload);

  gpr_free(lb_client->status_details);
  gpr_mu_destroy(&lb_client->mu);
  gpr_free(lb_client);
}
static grpc_call *lb_client_data_get_call(lb_client_data *lb_client) {
  return lb_client->lb_call;
}

/*
 * Auxiliary functions and LB client callbacks.
 */
static void query_for_backends(grpc_exec_ctx *exec_ctx,
                               glb_lb_policy *glb_policy) {
  GPR_ASSERT(glb_policy->lb_channel != NULL);

  glb_policy->lb_client = lb_client_data_create(glb_policy);
  grpc_call_error call_error;
  grpc_op ops[1];
  memset(ops, 0, sizeof(ops));
  grpc_op *op = ops;
  op->op = GRPC_OP_SEND_INITIAL_METADATA;
  op->data.send_initial_metadata.count = 0;
  op->flags = 0;
  op->reserved = NULL;
  op++;
  call_error = grpc_call_start_batch_and_execute(
      exec_ctx, glb_policy->lb_client->lb_call, ops, (size_t)(op - ops),
      &glb_policy->lb_client->md_sent);
  GPR_ASSERT(GRPC_CALL_OK == call_error);

  op = ops;
  op->op = GRPC_OP_RECV_STATUS_ON_CLIENT;
  op->data.recv_status_on_client.trailing_metadata =
      &glb_policy->lb_client->trailing_metadata_recv;
  op->data.recv_status_on_client.status = &glb_policy->lb_client->status;
  op->data.recv_status_on_client.status_details =
      &glb_policy->lb_client->status_details;
  op->data.recv_status_on_client.status_details_capacity =
      &glb_policy->lb_client->status_details_capacity;
  op->flags = 0;
  op->reserved = NULL;
  op++;
  call_error = grpc_call_start_batch_and_execute(
      exec_ctx, glb_policy->lb_client->lb_call, ops, (size_t)(op - ops),
      &glb_policy->lb_client->srv_status_rcvd);
  GPR_ASSERT(GRPC_CALL_OK == call_error);
}

static void md_sent_cb(grpc_exec_ctx *exec_ctx, void *arg, grpc_error *error) {
  lb_client_data *lb_client = arg;
  GPR_ASSERT(lb_client->lb_call);
  grpc_op ops[1];
  memset(ops, 0, sizeof(ops));
  grpc_op *op = ops;

  op->op = GRPC_OP_SEND_MESSAGE;
  op->data.send_message = lb_client->request_payload;
  op->flags = 0;
  op->reserved = NULL;
  op++;
  grpc_call_error call_error = grpc_call_start_batch_and_execute(
      exec_ctx, lb_client->lb_call, ops, (size_t)(op - ops),
      &lb_client->req_sent);
  GPR_ASSERT(GRPC_CALL_OK == call_error);
}

static void req_sent_cb(grpc_exec_ctx *exec_ctx, void *arg, grpc_error *error) {
  lb_client_data *lb_client = arg;
  GPR_ASSERT(lb_client->lb_call);

  grpc_op ops[2];
  memset(ops, 0, sizeof(ops));
  grpc_op *op = ops;

  op->op = GRPC_OP_RECV_INITIAL_METADATA;
  op->data.recv_initial_metadata = &lb_client->initial_metadata_recv;
  op->flags = 0;
  op->reserved = NULL;
  op++;

  op->op = GRPC_OP_RECV_MESSAGE;
  op->data.recv_message = &lb_client->response_payload;
  op->flags = 0;
  op->reserved = NULL;
  op++;
  grpc_call_error call_error = grpc_call_start_batch_and_execute(
      exec_ctx, lb_client->lb_call, ops, (size_t)(op - ops),
      &lb_client->res_rcvd);
  GPR_ASSERT(GRPC_CALL_OK == call_error);
}

static void res_recv_cb(grpc_exec_ctx *exec_ctx, void *arg, grpc_error *error) {
  lb_client_data *lb_client = arg;
  grpc_op ops[2];
  memset(ops, 0, sizeof(ops));
  grpc_op *op = ops;
  if (lb_client->response_payload != NULL) {
    /* Received data from the LB server. Look inside
     * lb_client->response_payload, for a serverlist. */
    grpc_byte_buffer_reader bbr;
    grpc_byte_buffer_reader_init(&bbr, lb_client->response_payload);
    gpr_slice response_slice = grpc_byte_buffer_reader_readall(&bbr);
    grpc_byte_buffer_destroy(lb_client->response_payload);
    grpc_grpclb_serverlist *serverlist =
        grpc_grpclb_response_parse_serverlist(response_slice);
    if (serverlist != NULL) {
      gpr_slice_unref(response_slice);
      if (grpc_lb_glb_trace) {
        gpr_log(GPR_INFO, "Serverlist with %zu servers received",
                serverlist->num_servers);
      }

      /* update serverlist */
      if (serverlist->num_servers > 0) {
        if (grpc_grpclb_serverlist_equals(lb_client->glb_policy->serverlist,
                                          serverlist)) {
          if (grpc_lb_glb_trace) {
            gpr_log(GPR_INFO,
                    "Incoming server list identical to current, ignoring.");
          }
        } else { /* new serverlist */
          if (lb_client->glb_policy->serverlist != NULL) {
            /* dispose of the old serverlist */
            grpc_grpclb_destroy_serverlist(lb_client->glb_policy->serverlist);
          }
          /* and update the copy in the glb_lb_policy instance */
          lb_client->glb_policy->serverlist = serverlist;
        }
        if (lb_client->glb_policy->rr_policy == NULL) {
          /* initial "handover", in this case from a null RR policy, meaning
           * it'll just create the first RR policy instance */
          rr_handover(exec_ctx, lb_client->glb_policy, error);
        } else {
          /* unref the RR policy, eventually leading to its substitution with a
           * new one constructed from the received serverlist (see
           * glb_rr_connectivity_changed) */
          GRPC_LB_POLICY_UNREF(exec_ctx, lb_client->glb_policy->rr_policy,
                               "serverlist_received");
        }
      } else {
        if (grpc_lb_glb_trace) {
          gpr_log(GPR_INFO,
                  "Received empty server list. Picks will stay pending until a "
                  "response with > 0 servers is received");
        }
      }

      /* keep listening for serverlist updates */
      op->op = GRPC_OP_RECV_MESSAGE;
      op->data.recv_message = &lb_client->response_payload;
      op->flags = 0;
      op->reserved = NULL;
      op++;
      const grpc_call_error call_error = grpc_call_start_batch_and_execute(
          exec_ctx, lb_client->lb_call, ops, (size_t)(op - ops),
          &lb_client->res_rcvd); /* loop */
      GPR_ASSERT(GRPC_CALL_OK == call_error);
      return;
    }

    GPR_ASSERT(serverlist == NULL);
    gpr_log(GPR_ERROR, "Invalid LB response received: '%s'",
            gpr_dump_slice(response_slice, GPR_DUMP_ASCII));
    gpr_slice_unref(response_slice);

    /* Disconnect from server returning invalid response. */
    op->op = GRPC_OP_SEND_CLOSE_FROM_CLIENT;
    op->flags = 0;
    op->reserved = NULL;
    op++;
    grpc_call_error call_error = grpc_call_start_batch_and_execute(
        exec_ctx, lb_client->lb_call, ops, (size_t)(op - ops),
        &lb_client->close_sent);
    GPR_ASSERT(GRPC_CALL_OK == call_error);
  }
  /* empty payload: call cancelled by server. Cleanups happening in
   * srv_status_rcvd_cb */
}

static void close_sent_cb(grpc_exec_ctx *exec_ctx, void *arg,
                          grpc_error *error) {
  if (grpc_lb_glb_trace) {
    gpr_log(GPR_INFO,
            "Close from LB client sent. Waiting from server status now");
  }
}

static void srv_status_rcvd_cb(grpc_exec_ctx *exec_ctx, void *arg,
                               grpc_error *error) {
  lb_client_data *lb_client = arg;
  if (grpc_lb_glb_trace) {
    gpr_log(GPR_INFO,
            "status from lb server received. Status = %d, Details = '%s', "
            "Capaticy "
            "= %zu",
            lb_client->status, lb_client->status_details,
            lb_client->status_details_capacity);
  }
  /* TODO(dgq): deal with stream termination properly (fire up another one?
   * fail the original call?) */
}

/* Code wiring the policy with the rest of the core */
static const grpc_lb_policy_vtable glb_lb_policy_vtable = {
    glb_destroy,     glb_shutdown,           glb_pick,
    glb_cancel_pick, glb_cancel_picks,       glb_ping_one,
    glb_exit_idle,   glb_check_connectivity, glb_notify_on_state_change};

static void glb_factory_ref(grpc_lb_policy_factory *factory) {}

static void glb_factory_unref(grpc_lb_policy_factory *factory) {}

static const grpc_lb_policy_factory_vtable glb_factory_vtable = {
    glb_factory_ref, glb_factory_unref, glb_create, "grpclb"};

static grpc_lb_policy_factory glb_lb_policy_factory = {&glb_factory_vtable};

grpc_lb_policy_factory *grpc_glb_lb_factory_create() {
  return &glb_lb_policy_factory;
}

/* Plugin registration */
void grpc_lb_policy_grpclb_init() {
  grpc_register_lb_policy(grpc_glb_lb_factory_create());
  grpc_register_tracer("glb", &grpc_lb_glb_trace);
}

void grpc_lb_policy_grpclb_shutdown() {}<|MERGE_RESOLUTION|>--- conflicted
+++ resolved
@@ -96,14 +96,11 @@
  * - Implement LB service forwarding (point 2c. in the doc's diagram).
  */
 
-<<<<<<< HEAD
 /* We currently need this at the top of the file if we import some iomgr
    headers because if we are building with libuv, those headers will include
    uv.h, which needs to be included before other system headers */
 #include "src/core/lib/iomgr/port.h"
-=======
 #include <errno.h>
->>>>>>> ee43d7bb
 
 #include <string.h>
 
