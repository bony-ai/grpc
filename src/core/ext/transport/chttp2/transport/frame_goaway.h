/*
 *
 * Copyright 2015 gRPC authors.
 *
 * Licensed under the Apache License, Version 2.0 (the "License");
 * you may not use this file except in compliance with the License.
 * You may obtain a copy of the License at
 *
 *     http://www.apache.org/licenses/LICENSE-2.0
 *
 * Unless required by applicable law or agreed to in writing, software
 * distributed under the License is distributed on an "AS IS" BASIS,
 * WITHOUT WARRANTIES OR CONDITIONS OF ANY KIND, either express or implied.
 * See the License for the specific language governing permissions and
 * limitations under the License.
 *
 */

#ifndef GRPC_CORE_EXT_TRANSPORT_CHTTP2_TRANSPORT_FRAME_GOAWAY_H
#define GRPC_CORE_EXT_TRANSPORT_CHTTP2_TRANSPORT_FRAME_GOAWAY_H

#include <grpc/slice.h>
#include <grpc/slice_buffer.h>
#include <grpc/support/port_platform.h>
#include "src/core/ext/transport/chttp2/transport/frame.h"
#include "src/core/lib/iomgr/exec_ctx.h"

#ifdef __cplusplus
extern "C" {
#endif

typedef enum {
  GRPC_CHTTP2_GOAWAY_LSI0,
  GRPC_CHTTP2_GOAWAY_LSI1,
  GRPC_CHTTP2_GOAWAY_LSI2,
  GRPC_CHTTP2_GOAWAY_LSI3,
  GRPC_CHTTP2_GOAWAY_ERR0,
  GRPC_CHTTP2_GOAWAY_ERR1,
  GRPC_CHTTP2_GOAWAY_ERR2,
  GRPC_CHTTP2_GOAWAY_ERR3,
  GRPC_CHTTP2_GOAWAY_DEBUG
} grpc_chttp2_goaway_parse_state;

typedef struct {
  grpc_chttp2_goaway_parse_state state;
  uint32_t last_stream_id;
  uint32_t error_code;
  char* debug_data;
  uint32_t debug_length;
  uint32_t debug_pos;
} grpc_chttp2_goaway_parser;

<<<<<<< HEAD
void grpc_chttp2_goaway_parser_init(grpc_chttp2_goaway_parser *p);
void grpc_chttp2_goaway_parser_destroy(grpc_chttp2_goaway_parser *p);
grpc_error *grpc_chttp2_goaway_parser_begin_frame(
    grpc_chttp2_goaway_parser *parser, uint32_t length, uint8_t flags);
grpc_error *grpc_chttp2_goaway_parser_parse(void *parser,
                                            grpc_chttp2_transport *t,
                                            grpc_chttp2_stream *s,
=======
void grpc_chttp2_goaway_parser_init(grpc_chttp2_goaway_parser* p);
void grpc_chttp2_goaway_parser_destroy(grpc_chttp2_goaway_parser* p);
grpc_error* grpc_chttp2_goaway_parser_begin_frame(
    grpc_chttp2_goaway_parser* parser, uint32_t length, uint8_t flags);
grpc_error* grpc_chttp2_goaway_parser_parse(grpc_exec_ctx* exec_ctx,
                                            void* parser,
                                            grpc_chttp2_transport* t,
                                            grpc_chttp2_stream* s,
>>>>>>> d9da7387
                                            grpc_slice slice, int is_last);

void grpc_chttp2_goaway_append(uint32_t last_stream_id, uint32_t error_code,
                               grpc_slice debug_data,
                               grpc_slice_buffer* slice_buffer);

#ifdef __cplusplus
}
#endif

#endif /* GRPC_CORE_EXT_TRANSPORT_CHTTP2_TRANSPORT_FRAME_GOAWAY_H */<|MERGE_RESOLUTION|>--- conflicted
+++ resolved
@@ -50,24 +50,13 @@
   uint32_t debug_pos;
 } grpc_chttp2_goaway_parser;
 
-<<<<<<< HEAD
-void grpc_chttp2_goaway_parser_init(grpc_chttp2_goaway_parser *p);
-void grpc_chttp2_goaway_parser_destroy(grpc_chttp2_goaway_parser *p);
-grpc_error *grpc_chttp2_goaway_parser_begin_frame(
-    grpc_chttp2_goaway_parser *parser, uint32_t length, uint8_t flags);
-grpc_error *grpc_chttp2_goaway_parser_parse(void *parser,
-                                            grpc_chttp2_transport *t,
-                                            grpc_chttp2_stream *s,
-=======
 void grpc_chttp2_goaway_parser_init(grpc_chttp2_goaway_parser* p);
 void grpc_chttp2_goaway_parser_destroy(grpc_chttp2_goaway_parser* p);
 grpc_error* grpc_chttp2_goaway_parser_begin_frame(
     grpc_chttp2_goaway_parser* parser, uint32_t length, uint8_t flags);
-grpc_error* grpc_chttp2_goaway_parser_parse(grpc_exec_ctx* exec_ctx,
-                                            void* parser,
+grpc_error* grpc_chttp2_goaway_parser_parse(void* parser,
                                             grpc_chttp2_transport* t,
                                             grpc_chttp2_stream* s,
->>>>>>> d9da7387
                                             grpc_slice slice, int is_last);
 
 void grpc_chttp2_goaway_append(uint32_t last_stream_id, uint32_t error_code,
