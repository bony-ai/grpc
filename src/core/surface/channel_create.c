--- conflicted
+++ resolved
@@ -165,11 +165,7 @@
   subchannel_factory *f;
   grpc_mdctx *mdctx = grpc_mdctx_create();
   int n = 0;
-<<<<<<< HEAD
-=======
   GPR_ASSERT(!reserved);
-  /* TODO(census)
->>>>>>> 43a53ffa
   if (grpc_channel_args_is_census_enabled(args)) {
     filters[n++] = &grpc_client_census_filter;
   }
