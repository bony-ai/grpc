--- conflicted
+++ resolved
@@ -48,23 +48,12 @@
     value_cmp will be used to compare values in the context of \a
     grpc_slice_hash_table_cmp. If NULL, raw pointer (\a GPR_ICMP) comparison
     will be used. */
-<<<<<<< HEAD
-grpc_slice_hash_table *grpc_slice_hash_table_create(
-    size_t num_entries, grpc_slice_hash_table_entry *entries,
-    void (*destroy_value)(void *value), int (*value_cmp)(void *a, void *b));
-
-grpc_slice_hash_table *grpc_slice_hash_table_ref(grpc_slice_hash_table *table);
-void grpc_slice_hash_table_unref(grpc_slice_hash_table *table);
-=======
 grpc_slice_hash_table* grpc_slice_hash_table_create(
     size_t num_entries, grpc_slice_hash_table_entry* entries,
-    void (*destroy_value)(grpc_exec_ctx* exec_ctx, void* value),
-    int (*value_cmp)(void* a, void* b));
+    void (*destroy_value)(void* value), int (*value_cmp)(void* a, void* b));
 
 grpc_slice_hash_table* grpc_slice_hash_table_ref(grpc_slice_hash_table* table);
-void grpc_slice_hash_table_unref(grpc_exec_ctx* exec_ctx,
-                                 grpc_slice_hash_table* table);
->>>>>>> d9da7387
+void grpc_slice_hash_table_unref(grpc_slice_hash_table* table);
 
 /** Returns the value from \a table associated with \a key.
     Returns NULL if \a key is not found. */
