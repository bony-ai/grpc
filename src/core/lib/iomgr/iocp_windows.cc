--- conflicted
+++ resolved
@@ -42,12 +42,7 @@
 
 static HANDLE g_iocp;
 
-<<<<<<< HEAD
 static DWORD deadline_to_millis_timeout(grpc_millis deadline) {
-=======
-static DWORD deadline_to_millis_timeout(grpc_exec_ctx* exec_ctx,
-                                        grpc_millis deadline) {
->>>>>>> d9da7387
   if (deadline == GRPC_MILLIS_INF_FUTURE) {
     return INFINITE;
   }
@@ -58,26 +53,15 @@
   return static_cast<DWORD>(deadline - now);
 }
 
-<<<<<<< HEAD
 grpc_iocp_work_status grpc_iocp_work(grpc_millis deadline) {
-=======
-grpc_iocp_work_status grpc_iocp_work(grpc_exec_ctx* exec_ctx,
-                                     grpc_millis deadline) {
->>>>>>> d9da7387
   BOOL success;
   DWORD bytes = 0;
   DWORD flags = 0;
   ULONG_PTR completion_key;
   LPOVERLAPPED overlapped;
-<<<<<<< HEAD
-  grpc_winsocket *socket;
-  grpc_winsocket_callback_info *info;
-  GRPC_STATS_INC_SYSCALL_POLL();
-=======
   grpc_winsocket* socket;
   grpc_winsocket_callback_info* info;
-  GRPC_STATS_INC_SYSCALL_POLL(exec_ctx);
->>>>>>> d9da7387
+  GRPC_STATS_INC_SYSCALL_POLL();
   success =
       GetQueuedCompletionStatus(g_iocp, &bytes, &completion_key, &overlapped,
                                 deadline_to_millis_timeout(deadline));
