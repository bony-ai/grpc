--- conflicted
+++ resolved
@@ -37,33 +37,16 @@
 typedef struct grpc_endpoint_vtable grpc_endpoint_vtable;
 
 struct grpc_endpoint_vtable {
-<<<<<<< HEAD
-  void (*read)(grpc_endpoint *ep, grpc_slice_buffer *slices, grpc_closure *cb);
-  void (*write)(grpc_endpoint *ep, grpc_slice_buffer *slices, grpc_closure *cb);
-  void (*add_to_pollset)(grpc_endpoint *ep, grpc_pollset *pollset);
-  void (*add_to_pollset_set)(grpc_endpoint *ep, grpc_pollset_set *pollset);
-  void (*shutdown)(grpc_endpoint *ep, grpc_error *why);
-  void (*destroy)(grpc_endpoint *ep);
-  grpc_resource_user *(*get_resource_user)(grpc_endpoint *ep);
-  char *(*get_peer)(grpc_endpoint *ep);
-  int (*get_fd)(grpc_endpoint *ep);
-=======
-  void (*read)(grpc_exec_ctx* exec_ctx, grpc_endpoint* ep,
-               grpc_slice_buffer* slices, grpc_closure* cb);
-  void (*write)(grpc_exec_ctx* exec_ctx, grpc_endpoint* ep,
-                grpc_slice_buffer* slices, grpc_closure* cb);
-  void (*add_to_pollset)(grpc_exec_ctx* exec_ctx, grpc_endpoint* ep,
-                         grpc_pollset* pollset);
-  void (*add_to_pollset_set)(grpc_exec_ctx* exec_ctx, grpc_endpoint* ep,
-                             grpc_pollset_set* pollset);
-  void (*delete_from_pollset_set)(grpc_exec_ctx* exec_ctx, grpc_endpoint* ep,
-                                  grpc_pollset_set* pollset);
-  void (*shutdown)(grpc_exec_ctx* exec_ctx, grpc_endpoint* ep, grpc_error* why);
-  void (*destroy)(grpc_exec_ctx* exec_ctx, grpc_endpoint* ep);
+  void (*read)(grpc_endpoint* ep, grpc_slice_buffer* slices, grpc_closure* cb);
+  void (*write)(grpc_endpoint* ep, grpc_slice_buffer* slices, grpc_closure* cb);
+  void (*add_to_pollset)(grpc_endpoint* ep, grpc_pollset* pollset);
+  void (*add_to_pollset_set)(grpc_endpoint* ep, grpc_pollset_set* pollset);
+  void (*delete_from_pollset_set)(grpc_endpoint* ep, grpc_pollset_set* pollset);
+  void (*shutdown)(grpc_endpoint* ep, grpc_error* why);
+  void (*destroy)(grpc_endpoint* ep);
   grpc_resource_user* (*get_resource_user)(grpc_endpoint* ep);
   char* (*get_peer)(grpc_endpoint* ep);
   int (*get_fd)(grpc_endpoint* ep);
->>>>>>> d9da7387
 };
 
 /* When data is available on the connection, calls the callback with slices.
@@ -71,13 +54,8 @@
    indicates the endpoint is closed.
    Valid slices may be placed into \a slices even when the callback is
    invoked with error != GRPC_ERROR_NONE. */
-<<<<<<< HEAD
-void grpc_endpoint_read(grpc_endpoint *ep, grpc_slice_buffer *slices,
-                        grpc_closure *cb);
-=======
-void grpc_endpoint_read(grpc_exec_ctx* exec_ctx, grpc_endpoint* ep,
-                        grpc_slice_buffer* slices, grpc_closure* cb);
->>>>>>> d9da7387
+void grpc_endpoint_read(grpc_endpoint* ep, grpc_slice_buffer* slices,
+                        grpc_closure* cb);
 
 char* grpc_endpoint_get_peer(grpc_endpoint* ep);
 
@@ -95,43 +73,23 @@
    No guarantee is made to the content of slices after a write EXCEPT that
    it is a valid slice buffer.
    */
-<<<<<<< HEAD
-void grpc_endpoint_write(grpc_endpoint *ep, grpc_slice_buffer *slices,
-                         grpc_closure *cb);
+void grpc_endpoint_write(grpc_endpoint* ep, grpc_slice_buffer* slices,
+                         grpc_closure* cb);
 
 /* Causes any pending and future read/write callbacks to run immediately with
    success==0 */
-void grpc_endpoint_shutdown(grpc_endpoint *ep, grpc_error *why);
-void grpc_endpoint_destroy(grpc_endpoint *ep);
-
-/* Add an endpoint to a pollset, so that when the pollset is polled, events from
-   this endpoint are considered */
-void grpc_endpoint_add_to_pollset(grpc_endpoint *ep, grpc_pollset *pollset);
-void grpc_endpoint_add_to_pollset_set(grpc_endpoint *ep,
-                                      grpc_pollset_set *pollset_set);
-=======
-void grpc_endpoint_write(grpc_exec_ctx* exec_ctx, grpc_endpoint* ep,
-                         grpc_slice_buffer* slices, grpc_closure* cb);
-
-/* Causes any pending and future read/write callbacks to run immediately with
-   success==0 */
-void grpc_endpoint_shutdown(grpc_exec_ctx* exec_ctx, grpc_endpoint* ep,
-                            grpc_error* why);
-void grpc_endpoint_destroy(grpc_exec_ctx* exec_ctx, grpc_endpoint* ep);
+void grpc_endpoint_shutdown(grpc_endpoint* ep, grpc_error* why);
+void grpc_endpoint_destroy(grpc_endpoint* ep);
 
 /* Add an endpoint to a pollset or pollset_set, so that when the pollset is
    polled, events from this endpoint are considered */
-void grpc_endpoint_add_to_pollset(grpc_exec_ctx* exec_ctx, grpc_endpoint* ep,
-                                  grpc_pollset* pollset);
-void grpc_endpoint_add_to_pollset_set(grpc_exec_ctx* exec_ctx,
-                                      grpc_endpoint* ep,
+void grpc_endpoint_add_to_pollset(grpc_endpoint* ep, grpc_pollset* pollset);
+void grpc_endpoint_add_to_pollset_set(grpc_endpoint* ep,
                                       grpc_pollset_set* pollset_set);
 
 /* Delete an endpoint from a pollset_set */
-void grpc_endpoint_delete_from_pollset_set(grpc_exec_ctx* exec_ctx,
-                                           grpc_endpoint* ep,
+void grpc_endpoint_delete_from_pollset_set(grpc_endpoint* ep,
                                            grpc_pollset_set* pollset_set);
->>>>>>> d9da7387
 
 grpc_resource_user* grpc_endpoint_get_resource_user(grpc_endpoint* endpoint);
 
