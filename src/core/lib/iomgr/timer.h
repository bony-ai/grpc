/*
 *
 * Copyright 2015 gRPC authors.
 *
 * Licensed under the Apache License, Version 2.0 (the "License");
 * you may not use this file except in compliance with the License.
 * You may obtain a copy of the License at
 *
 *     http://www.apache.org/licenses/LICENSE-2.0
 *
 * Unless required by applicable law or agreed to in writing, software
 * distributed under the License is distributed on an "AS IS" BASIS,
 * WITHOUT WARRANTIES OR CONDITIONS OF ANY KIND, either express or implied.
 * See the License for the specific language governing permissions and
 * limitations under the License.
 *
 */

#ifndef GRPC_CORE_LIB_IOMGR_TIMER_H
#define GRPC_CORE_LIB_IOMGR_TIMER_H

#include "src/core/lib/iomgr/port.h"

#ifdef GRPC_UV
#include "src/core/lib/iomgr/timer_uv.h"
#else
#include "src/core/lib/iomgr/timer_generic.h"
#endif /* GRPC_UV */

#include <grpc/support/port_platform.h>
#include <grpc/support/time.h>
#include "src/core/lib/iomgr/exec_ctx.h"
#include "src/core/lib/iomgr/iomgr.h"

#ifdef __cplusplus
extern "C" {
#endif

typedef struct grpc_timer grpc_timer;

/* Initialize *timer. When expired or canceled, closure will be called with
   error set to indicate if it expired (GRPC_ERROR_NONE) or was canceled
   (GRPC_ERROR_CANCELLED). timer_cb is guaranteed to be called exactly once, and
   application code should check the error to determine how it was invoked. The
   application callback is also responsible for maintaining information about
   when to free up any user-level state. */
<<<<<<< HEAD
void grpc_timer_init(grpc_timer *timer, grpc_millis deadline,
                     grpc_closure *closure);
=======
void grpc_timer_init(grpc_exec_ctx* exec_ctx, grpc_timer* timer,
                     grpc_millis deadline, grpc_closure* closure);
>>>>>>> d9da7387

/* Initialize *timer without setting it. This can later be passed through
   the regular init or cancel */
void grpc_timer_init_unset(grpc_timer* timer);

/* Note that there is no timer destroy function. This is because the
   timer is a one-time occurrence with a guarantee that the callback will
   be called exactly once, either at expiration or cancellation. Thus, all
   the internal timer event management state is destroyed just before
   that callback is invoked. If the user has additional state associated with
   the timer, the user is responsible for determining when it is safe to
   destroy that state. */

/* Cancel an *timer.
   There are three cases:
   1. We normally cancel the timer
   2. The timer has already run
   3. We can't cancel the timer because it is "in flight".

   In all of these cases, the cancellation is still considered successful.
   They are essentially distinguished in that the timer_cb will be run
   exactly once from either the cancellation (with error GRPC_ERROR_CANCELLED)
   or from the activation (with error GRPC_ERROR_NONE).

   Note carefully that the callback function MAY occur in the same callstack
   as grpc_timer_cancel. It's expected that most timers will be cancelled (their
   primary use is to implement deadlines), and so this code is optimized such
   that cancellation costs as little as possible. Making callbacks run inline
   matches this aim.

   Requires: cancel() must happen after init() on a given timer */
<<<<<<< HEAD
void grpc_timer_cancel(grpc_timer *timer);
=======
void grpc_timer_cancel(grpc_exec_ctx* exec_ctx, grpc_timer* timer);
>>>>>>> d9da7387

/* iomgr internal api for dealing with timers */

typedef enum {
  GRPC_TIMERS_NOT_CHECKED,
  GRPC_TIMERS_CHECKED_AND_EMPTY,
  GRPC_TIMERS_FIRED,
} grpc_timer_check_result;

/* Check for timers to be run, and run them.
   Return true if timer callbacks were executed.
   If next is non-null, TRY to update *next with the next running timer
   IF that timer occurs before *next current value.
   *next is never guaranteed to be updated on any given execution; however,
   with high probability at least one thread in the system will see an update
   at any time slice. */
<<<<<<< HEAD
grpc_timer_check_result grpc_timer_check(grpc_millis *next);
void grpc_timer_list_init();
void grpc_timer_list_shutdown();
=======
grpc_timer_check_result grpc_timer_check(grpc_exec_ctx* exec_ctx,
                                         grpc_millis* next);
void grpc_timer_list_init(grpc_exec_ctx* exec_ctx);
void grpc_timer_list_shutdown(grpc_exec_ctx* exec_ctx);
>>>>>>> d9da7387

/* Consume a kick issued by grpc_kick_poller */
void grpc_timer_consume_kick(void);

/* the following must be implemented by each iomgr implementation */

void grpc_kick_poller(void);

#ifdef __cplusplus
}
#endif

#endif /* GRPC_CORE_LIB_IOMGR_TIMER_H */<|MERGE_RESOLUTION|>--- conflicted
+++ resolved
@@ -44,13 +44,8 @@
    application code should check the error to determine how it was invoked. The
    application callback is also responsible for maintaining information about
    when to free up any user-level state. */
-<<<<<<< HEAD
-void grpc_timer_init(grpc_timer *timer, grpc_millis deadline,
-                     grpc_closure *closure);
-=======
-void grpc_timer_init(grpc_exec_ctx* exec_ctx, grpc_timer* timer,
-                     grpc_millis deadline, grpc_closure* closure);
->>>>>>> d9da7387
+void grpc_timer_init(grpc_timer* timer, grpc_millis deadline,
+                     grpc_closure* closure);
 
 /* Initialize *timer without setting it. This can later be passed through
    the regular init or cancel */
@@ -82,11 +77,7 @@
    matches this aim.
 
    Requires: cancel() must happen after init() on a given timer */
-<<<<<<< HEAD
-void grpc_timer_cancel(grpc_timer *timer);
-=======
-void grpc_timer_cancel(grpc_exec_ctx* exec_ctx, grpc_timer* timer);
->>>>>>> d9da7387
+void grpc_timer_cancel(grpc_timer* timer);
 
 /* iomgr internal api for dealing with timers */
 
@@ -103,16 +94,9 @@
    *next is never guaranteed to be updated on any given execution; however,
    with high probability at least one thread in the system will see an update
    at any time slice. */
-<<<<<<< HEAD
-grpc_timer_check_result grpc_timer_check(grpc_millis *next);
+grpc_timer_check_result grpc_timer_check(grpc_millis* next);
 void grpc_timer_list_init();
 void grpc_timer_list_shutdown();
-=======
-grpc_timer_check_result grpc_timer_check(grpc_exec_ctx* exec_ctx,
-                                         grpc_millis* next);
-void grpc_timer_list_init(grpc_exec_ctx* exec_ctx);
-void grpc_timer_list_shutdown(grpc_exec_ctx* exec_ctx);
->>>>>>> d9da7387
 
 /* Consume a kick issued by grpc_kick_poller */
 void grpc_timer_consume_kick(void);
