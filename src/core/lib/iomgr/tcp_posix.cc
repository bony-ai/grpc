--- conflicted
+++ resolved
@@ -186,13 +186,8 @@
   }
   if (old_count == 0) {
     GRPC_STATS_INC_TCP_BACKUP_POLLERS_CREATED(exec_ctx);
-<<<<<<< HEAD
-    p = (backup_poller *)gpr_malloc(sizeof(*p) + grpc_pollset_size());
-    if (grpc_tcp_trace.enabled()) {
-=======
     p = (backup_poller *)gpr_zalloc(sizeof(*p) + grpc_pollset_size());
-    if (GRPC_TRACER_ON(grpc_tcp_trace)) {
->>>>>>> dcd7e80f
+    if (grpc_tcp_trace.enabled()) {
       gpr_log(GPR_DEBUG, "BACKUP_POLLER:%p create", p);
     }
     grpc_pollset_init(BACKUP_POLLER_POLLSET(p), &p->pollset_mu);
