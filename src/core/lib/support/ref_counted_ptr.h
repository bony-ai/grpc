/*
 *
 * Copyright 2017 gRPC authors.
 *
 * Licensed under the Apache License, Version 2.0 (the "License");
 * you may not use this file except in compliance with the License.
 * You may obtain a copy of the License at
 *
 *     http://www.apache.org/licenses/LICENSE-2.0
 *
 * Unless required by applicable law or agreed to in writing, software
 * distributed under the License is distributed on an "AS IS" BASIS,
 * WITHOUT WARRANTIES OR CONDITIONS OF ANY KIND, either express or implied.
 * See the License for the specific language governing permissions and
 * limitations under the License.
 *
 */

#ifndef GRPC_CORE_LIB_SUPPORT_REF_COUNTED_PTR_H
#define GRPC_CORE_LIB_SUPPORT_REF_COUNTED_PTR_H

#include <utility>

#include "src/core/lib/support/memory.h"

namespace grpc_core {

// A smart pointer class for objects that provide Ref() and Unref() methods,
// such as those provided by the RefCounted base class.
template <typename T>
class RefCountedPtr {
 public:
  RefCountedPtr() {}

  // If value is non-null, we take ownership of a ref to it.
  explicit RefCountedPtr(T* value) { value_ = value; }

  // Move support.
  RefCountedPtr(RefCountedPtr&& other) {
    value_ = other.value_;
    other.value_ = nullptr;
  }
  RefCountedPtr& operator=(RefCountedPtr&& other) {
    if (value_ != nullptr) value_->Unref();
    value_ = other.value_;
    other.value_ = nullptr;
    return *this;
  }

  // Copy support.
  RefCountedPtr(const RefCountedPtr& other) {
    if (other.value_ != nullptr) other.value_->Ref();
    value_ = other.value_;
  }
  RefCountedPtr& operator=(const RefCountedPtr& other) {
    // Note: Order of reffing and unreffing is important here in case value_
    // and other.value_ are the same object.
    if (other.value_ != nullptr) other.value_->Ref();
    if (value_ != nullptr) value_->Unref();
    value_ = other.value_;
    return *this;
  }

  ~RefCountedPtr() {
    if (value_ != nullptr) value_->Unref();
  }

  // If value is non-null, we take ownership of a ref to it.
  void reset(T* value = nullptr) {
    if (value_ != nullptr) value_->Unref();
    value_ = value;
  }

  T* get() const { return value_; }

  T& operator*() const { return *value_; }
  T* operator->() const { return value_; }

  bool operator==(const RefCountedPtr& other) const {
    return value_ == other.value_;
  }
<<<<<<< HEAD
  bool operator==(T* other) const { return value_ == other; }
  bool operator!=(const RefCountedPtr& other) const {
    return value_ != other.value_;
  }
  bool operator!=(T* other) const { return value_ != other; }
=======
  bool operator==(const T* other) const { return value_ == other; }
  bool operator!=(const RefCountedPtr& other) const {
    return value_ != other.value_;
  }
  bool operator!=(const T* other) const { return value_ != other; }
>>>>>>> 3538efb5

 private:
  T* value_ = nullptr;
};

template <typename T, typename... Args>
inline RefCountedPtr<T> MakeRefCounted(Args&&... args) {
  return RefCountedPtr<T>(New<T>(std::forward<Args>(args)...));
}

}  // namespace grpc_core

#endif /* GRPC_CORE_LIB_SUPPORT_REF_COUNTED_PTR_H */<|MERGE_RESOLUTION|>--- conflicted
+++ resolved
@@ -79,19 +79,11 @@
   bool operator==(const RefCountedPtr& other) const {
     return value_ == other.value_;
   }
-<<<<<<< HEAD
-  bool operator==(T* other) const { return value_ == other; }
-  bool operator!=(const RefCountedPtr& other) const {
-    return value_ != other.value_;
-  }
-  bool operator!=(T* other) const { return value_ != other; }
-=======
   bool operator==(const T* other) const { return value_ == other; }
   bool operator!=(const RefCountedPtr& other) const {
     return value_ != other.value_;
   }
   bool operator!=(const T* other) const { return value_ != other; }
->>>>>>> 3538efb5
 
  private:
   T* value_ = nullptr;
