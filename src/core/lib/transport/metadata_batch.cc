--- conflicted
+++ resolved
@@ -51,12 +51,7 @@
 #endif /* NDEBUG */
 }
 
-<<<<<<< HEAD
-static void assert_valid_callouts(grpc_metadata_batch *batch) {
-=======
-static void assert_valid_callouts(grpc_exec_ctx* exec_ctx,
-                                  grpc_metadata_batch* batch) {
->>>>>>> d9da7387
+static void assert_valid_callouts(grpc_metadata_batch* batch) {
 #ifndef NDEBUG
   for (grpc_linked_mdelem* l = batch->list.head; l != NULL; l = l->next) {
     grpc_slice key_interned = grpc_slice_intern(GRPC_MDKEY(l->md));
@@ -81,14 +76,8 @@
   batch->deadline = GRPC_MILLIS_INF_FUTURE;
 }
 
-<<<<<<< HEAD
-void grpc_metadata_batch_destroy(grpc_metadata_batch *batch) {
-  grpc_linked_mdelem *l;
-=======
-void grpc_metadata_batch_destroy(grpc_exec_ctx* exec_ctx,
-                                 grpc_metadata_batch* batch) {
+void grpc_metadata_batch_destroy(grpc_metadata_batch* batch) {
   grpc_linked_mdelem* l;
->>>>>>> d9da7387
   for (l = batch->list.head; l; l = l->next) {
     GRPC_MDELEM_UNREF(l->md);
   }
@@ -135,14 +124,8 @@
   batch->idx.array[idx] = NULL;
 }
 
-<<<<<<< HEAD
-grpc_error *grpc_metadata_batch_add_head(grpc_metadata_batch *batch,
-                                         grpc_linked_mdelem *storage,
-=======
-grpc_error* grpc_metadata_batch_add_head(grpc_exec_ctx* exec_ctx,
-                                         grpc_metadata_batch* batch,
+grpc_error* grpc_metadata_batch_add_head(grpc_metadata_batch* batch,
                                          grpc_linked_mdelem* storage,
->>>>>>> d9da7387
                                          grpc_mdelem elem_to_add) {
   GPR_ASSERT(!GRPC_MDISNULL(elem_to_add));
   storage->md = elem_to_add;
@@ -164,18 +147,10 @@
   assert_valid_list(list);
 }
 
-<<<<<<< HEAD
-grpc_error *grpc_metadata_batch_link_head(grpc_metadata_batch *batch,
-                                          grpc_linked_mdelem *storage) {
-  assert_valid_callouts(batch);
-  grpc_error *err = maybe_link_callout(batch, storage);
-=======
-grpc_error* grpc_metadata_batch_link_head(grpc_exec_ctx* exec_ctx,
-                                          grpc_metadata_batch* batch,
+grpc_error* grpc_metadata_batch_link_head(grpc_metadata_batch* batch,
                                           grpc_linked_mdelem* storage) {
-  assert_valid_callouts(exec_ctx, batch);
+  assert_valid_callouts(batch);
   grpc_error* err = maybe_link_callout(batch, storage);
->>>>>>> d9da7387
   if (err != GRPC_ERROR_NONE) {
     assert_valid_callouts(batch);
     return err;
@@ -185,14 +160,8 @@
   return GRPC_ERROR_NONE;
 }
 
-<<<<<<< HEAD
-grpc_error *grpc_metadata_batch_add_tail(grpc_metadata_batch *batch,
-                                         grpc_linked_mdelem *storage,
-=======
-grpc_error* grpc_metadata_batch_add_tail(grpc_exec_ctx* exec_ctx,
-                                         grpc_metadata_batch* batch,
+grpc_error* grpc_metadata_batch_add_tail(grpc_metadata_batch* batch,
                                          grpc_linked_mdelem* storage,
->>>>>>> d9da7387
                                          grpc_mdelem elem_to_add) {
   GPR_ASSERT(!GRPC_MDISNULL(elem_to_add));
   storage->md = elem_to_add;
@@ -215,18 +184,10 @@
   assert_valid_list(list);
 }
 
-<<<<<<< HEAD
-grpc_error *grpc_metadata_batch_link_tail(grpc_metadata_batch *batch,
-                                          grpc_linked_mdelem *storage) {
-  assert_valid_callouts(batch);
-  grpc_error *err = maybe_link_callout(batch, storage);
-=======
-grpc_error* grpc_metadata_batch_link_tail(grpc_exec_ctx* exec_ctx,
-                                          grpc_metadata_batch* batch,
+grpc_error* grpc_metadata_batch_link_tail(grpc_metadata_batch* batch,
                                           grpc_linked_mdelem* storage) {
-  assert_valid_callouts(exec_ctx, batch);
+  assert_valid_callouts(batch);
   grpc_error* err = maybe_link_callout(batch, storage);
->>>>>>> d9da7387
   if (err != GRPC_ERROR_NONE) {
     assert_valid_callouts(batch);
     return err;
@@ -253,28 +214,16 @@
   assert_valid_list(list);
 }
 
-<<<<<<< HEAD
-void grpc_metadata_batch_remove(grpc_metadata_batch *batch,
-                                grpc_linked_mdelem *storage) {
-  assert_valid_callouts(batch);
-=======
-void grpc_metadata_batch_remove(grpc_exec_ctx* exec_ctx,
-                                grpc_metadata_batch* batch,
+void grpc_metadata_batch_remove(grpc_metadata_batch* batch,
                                 grpc_linked_mdelem* storage) {
-  assert_valid_callouts(exec_ctx, batch);
->>>>>>> d9da7387
+  assert_valid_callouts(batch);
   maybe_unlink_callout(batch, storage);
   unlink_storage(&batch->list, storage);
   GRPC_MDELEM_UNREF(storage->md);
   assert_valid_callouts(batch);
 }
 
-<<<<<<< HEAD
-void grpc_metadata_batch_set_value(grpc_linked_mdelem *storage,
-=======
-void grpc_metadata_batch_set_value(grpc_exec_ctx* exec_ctx,
-                                   grpc_linked_mdelem* storage,
->>>>>>> d9da7387
+void grpc_metadata_batch_set_value(grpc_linked_mdelem* storage,
                                    grpc_slice value) {
   grpc_mdelem old_mdelem = storage->md;
   grpc_mdelem new_mdelem = grpc_mdelem_from_slices(
@@ -283,20 +232,11 @@
   GRPC_MDELEM_UNREF(old_mdelem);
 }
 
-<<<<<<< HEAD
-grpc_error *grpc_metadata_batch_substitute(grpc_metadata_batch *batch,
-                                           grpc_linked_mdelem *storage,
-                                           grpc_mdelem new_mdelem) {
-  assert_valid_callouts(batch);
-  grpc_error *error = GRPC_ERROR_NONE;
-=======
-grpc_error* grpc_metadata_batch_substitute(grpc_exec_ctx* exec_ctx,
-                                           grpc_metadata_batch* batch,
+grpc_error* grpc_metadata_batch_substitute(grpc_metadata_batch* batch,
                                            grpc_linked_mdelem* storage,
                                            grpc_mdelem new_mdelem) {
-  assert_valid_callouts(exec_ctx, batch);
+  assert_valid_callouts(batch);
   grpc_error* error = GRPC_ERROR_NONE;
->>>>>>> d9da7387
   grpc_mdelem old_mdelem = storage->md;
   if (!grpc_slice_eq(GRPC_MDKEY(new_mdelem), GRPC_MDKEY(old_mdelem))) {
     maybe_unlink_callout(batch, storage);
@@ -314,14 +254,8 @@
   return error;
 }
 
-<<<<<<< HEAD
-void grpc_metadata_batch_clear(grpc_metadata_batch *batch) {
+void grpc_metadata_batch_clear(grpc_metadata_batch* batch) {
   grpc_metadata_batch_destroy(batch);
-=======
-void grpc_metadata_batch_clear(grpc_exec_ctx* exec_ctx,
-                               grpc_metadata_batch* batch) {
-  grpc_metadata_batch_destroy(exec_ctx, batch);
->>>>>>> d9da7387
   grpc_metadata_batch_init(batch);
 }
 
@@ -347,25 +281,15 @@
   *composite = grpc_error_add_child(*composite, error);
 }
 
-<<<<<<< HEAD
-grpc_error *grpc_metadata_batch_filter(grpc_metadata_batch *batch,
-=======
-grpc_error* grpc_metadata_batch_filter(grpc_exec_ctx* exec_ctx,
-                                       grpc_metadata_batch* batch,
->>>>>>> d9da7387
+grpc_error* grpc_metadata_batch_filter(grpc_metadata_batch* batch,
                                        grpc_metadata_batch_filter_func func,
                                        void* user_data,
                                        const char* composite_error_string) {
   grpc_linked_mdelem* l = batch->list.head;
   grpc_error* error = GRPC_ERROR_NONE;
   while (l) {
-<<<<<<< HEAD
-    grpc_linked_mdelem *next = l->next;
+    grpc_linked_mdelem* next = l->next;
     grpc_filtered_mdelem new_mdelem = func(user_data, l->md);
-=======
-    grpc_linked_mdelem* next = l->next;
-    grpc_filtered_mdelem new_mdelem = func(exec_ctx, user_data, l->md);
->>>>>>> d9da7387
     add_error(&error, new_mdelem.error, composite_error_string);
     if (GRPC_MDISNULL(new_mdelem.md)) {
       grpc_metadata_batch_remove(batch, l);
