/*
 * Copyright 2017 gRPC authors.
 *
 * Licensed under the Apache License, Version 2.0 (the "License");
 * you may not use this file except in compliance with the License.
 * You may obtain a copy of the License at
 *
 *     http://www.apache.org/licenses/LICENSE-2.0
 *
 * Unless required by applicable law or agreed to in writing, software
 * distributed under the License is distributed on an "AS IS" BASIS,
 * WITHOUT WARRANTIES OR CONDITIONS OF ANY KIND, either express or implied.
 * See the License for the specific language governing permissions and
 * limitations under the License.
 */

/*
 * Automatically generated by tools/codegen/core/gen_stats_data.py
 */

#include "src/core/lib/debug/stats_data.h"
#include <grpc/support/useful.h>
#include "src/core/lib/debug/stats.h"
#include "src/core/lib/iomgr/exec_ctx.h"
const char *grpc_stats_counter_name[GRPC_STATS_COUNTER_COUNT] = {
    "client_calls_created",
    "server_calls_created",
    "cqs_created",
    "client_channels_created",
    "client_subchannels_created",
    "server_channels_created",
    "syscall_poll",
    "syscall_wait",
    "pollset_kick",
    "pollset_kicked_without_poller",
    "pollset_kicked_again",
    "pollset_kick_wakeup_fd",
    "pollset_kick_wakeup_cv",
    "pollset_kick_own_thread",
    "histogram_slow_lookups",
    "syscall_write",
    "syscall_read",
    "tcp_backup_pollers_created",
    "tcp_backup_poller_polls",
    "http2_op_batches",
    "http2_op_cancel",
    "http2_op_send_initial_metadata",
    "http2_op_send_message",
    "http2_op_send_trailing_metadata",
    "http2_op_recv_initial_metadata",
    "http2_op_recv_message",
    "http2_op_recv_trailing_metadata",
    "http2_settings_writes",
    "http2_pings_sent",
    "http2_writes_begun",
    "http2_writes_offloaded",
    "http2_writes_continued",
    "http2_partial_writes",
    "http2_initiate_write_due_to_initial_write",
    "http2_initiate_write_due_to_start_new_stream",
    "http2_initiate_write_due_to_send_message",
    "http2_initiate_write_due_to_send_initial_metadata",
    "http2_initiate_write_due_to_send_trailing_metadata",
    "http2_initiate_write_due_to_retry_send_ping",
    "http2_initiate_write_due_to_continue_pings",
    "http2_initiate_write_due_to_goaway_sent",
    "http2_initiate_write_due_to_rst_stream",
    "http2_initiate_write_due_to_close_from_api",
    "http2_initiate_write_due_to_stream_flow_control",
    "http2_initiate_write_due_to_transport_flow_control",
    "http2_initiate_write_due_to_send_settings",
    "http2_initiate_write_due_to_bdp_estimator_ping",
    "http2_initiate_write_due_to_flow_control_unstalled_by_setting",
    "http2_initiate_write_due_to_flow_control_unstalled_by_update",
    "http2_initiate_write_due_to_application_ping",
    "http2_initiate_write_due_to_keepalive_ping",
    "http2_initiate_write_due_to_transport_flow_control_unstalled",
    "http2_initiate_write_due_to_ping_response",
    "http2_initiate_write_due_to_force_rst_stream",
    "combiner_locks_initiated",
    "combiner_locks_scheduled_items",
    "combiner_locks_scheduled_final_items",
    "combiner_locks_offloaded",
    "executor_scheduled_short_items",
    "executor_scheduled_long_items",
    "executor_scheduled_to_self",
    "executor_wakeup_initiated",
    "executor_queue_drained",
    "executor_push_retries",
    "executor_threads_created",
    "executor_threads_used",
    "server_requested_calls",
    "server_slowpath_requests_queued",
};
const char *grpc_stats_counter_doc[GRPC_STATS_COUNTER_COUNT] = {
    "Number of client side calls created by this process",
    "Number of server side calls created by this process",
    "Number of completion queues created", "Number of client channels created",
    "Number of client subchannels created", "Number of server channels created",
    "Number of polling syscalls (epoll_wait, poll, etc) made by this process",
    "Number of sleeping syscalls made by this process",
    "How many polling wakeups were performed by the process (only valid for "
    "epoll1 right now)",
    "How many times was a polling wakeup requested without an active poller "
    "(only valid for epoll1 right now)",
    "How many times was the same polling worker awoken repeatedly before "
    "waking up (only valid for epoll1 right now)",
    "How many times was an eventfd used as the wakeup vector for a polling "
    "wakeup (only valid for epoll1 right now)",
    "How many times was a condition variable used as the wakeup vector for a "
    "polling wakeup (only valid for epoll1 right now)",
    "How many times could a polling wakeup be satisfied by keeping the waking "
    "thread awake? (only valid for epoll1 right now)",
    "Number of times histogram increments went through the slow (binary "
    "search) path",
    "Number of write syscalls (or equivalent - eg sendmsg) made by this "
    "process",
    "Number of read syscalls (or equivalent - eg recvmsg) made by this process",
    "Number of times a backup poller has been created (this can be expensive)",
    "Number of polls performed on the backup poller",
    "Number of batches received by HTTP2 transport",
    "Number of cancelations received by HTTP2 transport",
    "Number of batches containing send initial metadata",
    "Number of batches containing send message",
    "Number of batches containing send trailing metadata",
    "Number of batches containing receive initial metadata",
    "Number of batches containing receive message",
    "Number of batches containing receive trailing metadata",
    "Number of settings frames sent", "Number of HTTP2 pings sent by process",
    "Number of HTTP2 writes initiated",
    "Number of HTTP2 writes offloaded to the executor from application threads",
    "Number of HTTP2 writes that finished seeing more data needed to be "
    "written",
    "Number of HTTP2 writes that were made knowing there was still more data "
    "to be written (we cap maximum write size to syscall_write)",
    "Number of HTTP2 writes initiated due to 'initial_write'",
    "Number of HTTP2 writes initiated due to 'start_new_stream'",
    "Number of HTTP2 writes initiated due to 'send_message'",
    "Number of HTTP2 writes initiated due to 'send_initial_metadata'",
    "Number of HTTP2 writes initiated due to 'send_trailing_metadata'",
    "Number of HTTP2 writes initiated due to 'retry_send_ping'",
    "Number of HTTP2 writes initiated due to 'continue_pings'",
    "Number of HTTP2 writes initiated due to 'goaway_sent'",
    "Number of HTTP2 writes initiated due to 'rst_stream'",
    "Number of HTTP2 writes initiated due to 'close_from_api'",
    "Number of HTTP2 writes initiated due to 'stream_flow_control'",
    "Number of HTTP2 writes initiated due to 'transport_flow_control'",
    "Number of HTTP2 writes initiated due to 'send_settings'",
    "Number of HTTP2 writes initiated due to 'bdp_estimator_ping'",
    "Number of HTTP2 writes initiated due to "
    "'flow_control_unstalled_by_setting'",
    "Number of HTTP2 writes initiated due to "
    "'flow_control_unstalled_by_update'",
    "Number of HTTP2 writes initiated due to 'application_ping'",
    "Number of HTTP2 writes initiated due to 'keepalive_ping'",
    "Number of HTTP2 writes initiated due to "
    "'transport_flow_control_unstalled'",
    "Number of HTTP2 writes initiated due to 'ping_response'",
    "Number of HTTP2 writes initiated due to 'force_rst_stream'",
    "Number of combiner lock entries by process (first items queued to a "
    "combiner)",
    "Number of items scheduled against combiner locks",
    "Number of final items scheduled against combiner locks",
    "Number of combiner locks offloaded to different threads",
    "Number of finite runtime closures scheduled against the executor (gRPC "
    "thread pool)",
    "Number of potentially infinite runtime closures scheduled against the "
    "executor (gRPC thread pool)",
    "Number of closures scheduled by the executor to the executor",
    "Number of thread wakeups initiated within the executor",
    "Number of times an executor queue was drained",
    "Number of times we raced and were forced to retry pushing a closure to "
    "the executor",
    "Size of the backing thread pool for overflow gRPC Core work",
    "How many executor threads actually got used",
    "How many calls were requested (not necessarily received) by the server",
    "How many times was the server slow path taken (indicates too few "
    "outstanding requests)",
};
const char *grpc_stats_histogram_name[GRPC_STATS_HISTOGRAM_COUNT] = {
    "call_initial_size",
    "poll_events_returned",
    "tcp_write_size",
    "tcp_write_iov_size",
    "tcp_read_size",
    "tcp_read_offer",
    "tcp_read_offer_iov_size",
    "http2_send_message_size",
    "http2_send_initial_metadata_per_write",
    "http2_send_message_per_write",
    "http2_send_trailing_metadata_per_write",
    "http2_send_flowctl_per_write",
    "executor_closures_per_wakeup",
    "server_cqs_checked",
};
const char *grpc_stats_histogram_doc[GRPC_STATS_HISTOGRAM_COUNT] = {
    "Initial size of the grpc_call arena created at call start",
    "How many events are called for each syscall_poll",
    "Number of bytes offered to each syscall_write",
    "Number of byte segments offered to each syscall_write",
    "Number of bytes received by each syscall_read",
    "Number of bytes offered to each syscall_read",
    "Number of byte segments offered to each syscall_read",
    "Size of messages received by HTTP2 transport",
    "Number of streams initiated written per TCP write",
    "Number of streams whose payload was written per TCP write",
    "Number of streams terminated per TCP write",
    "Number of flow control updates written per TCP write",
    "Number of closures executed each time an executor wakes up",
    "How many completion queues were checked looking for a CQ that had "
    "requested the incoming call",
};
const int grpc_stats_table_0[65] = {
    0,      1,      2,      3,      4,     5,     7,     9,     11,    14,
    17,     21,     26,     32,     39,    47,    57,    68,    82,    98,
    117,    140,    167,    199,    238,   284,   339,   404,   482,   575,
    685,    816,    972,    1158,   1380,  1644,  1959,  2334,  2780,  3312,
    3945,   4699,   5597,   6667,   7941,  9459,  11267, 13420, 15984, 19038,
    22676,  27009,  32169,  38315,  45635, 54353, 64737, 77104, 91834, 109378,
    130273, 155159, 184799, 220100, 262144};
const uint8_t grpc_stats_table_1[124] = {
    0,  0,  0,  1,  1,  1,  2,  2,  3,  3,  3,  4,  4,  5,  5,  6,  6,  6,
    7,  7,  7,  8,  9,  9,  10, 10, 10, 11, 11, 12, 12, 13, 13, 14, 14, 15,
    15, 16, 16, 17, 17, 18, 18, 19, 19, 20, 20, 21, 21, 22, 22, 22, 23, 24,
    24, 25, 25, 26, 26, 26, 27, 27, 28, 29, 29, 30, 30, 30, 31, 31, 32, 33,
    33, 34, 34, 34, 35, 35, 36, 37, 37, 37, 38, 38, 39, 39, 40, 40, 41, 41,
    42, 42, 43, 43, 44, 44, 45, 45, 46, 46, 47, 47, 48, 48, 49, 49, 50, 50,
    51, 51, 52, 52, 53, 53, 54, 54, 55, 55, 56, 56, 57, 57, 58, 58};
const int grpc_stats_table_2[129] = {
    0,   1,   2,   3,   4,   5,   6,   7,   8,   9,   10,  11,  12,  13,  14,
    15,  16,  17,  18,  19,  20,  21,  22,  23,  24,  25,  26,  27,  28,  30,
    32,  34,  36,  38,  40,  42,  44,  46,  48,  50,  52,  54,  56,  58,  60,
    63,  66,  69,  72,  75,  78,  81,  84,  87,  90,  94,  98,  102, 106, 110,
    114, 118, 122, 126, 131, 136, 141, 146, 151, 156, 162, 168, 174, 180, 186,
    192, 199, 206, 213, 220, 228, 236, 244, 252, 260, 269, 278, 287, 297, 307,
    317, 327, 338, 349, 360, 372, 384, 396, 409, 422, 436, 450, 464, 479, 494,
    510, 526, 543, 560, 578, 596, 615, 634, 654, 674, 695, 717, 739, 762, 785,
    809, 834, 859, 885, 912, 939, 967, 996, 1024};
const uint8_t grpc_stats_table_3[166] = {
    0,  0,  0,  1,  1,  1,  1,  2,  2,  3,  3,  4,  4,  5,  5,  6,  6,  7,  7,
    8,  8,  9,  9,  10, 10, 11, 11, 12, 12, 13, 13, 14, 14, 15, 15, 16, 16, 16,
    17, 17, 18, 19, 19, 20, 21, 21, 22, 23, 23, 24, 25, 25, 26, 26, 27, 27, 28,
    28, 29, 29, 30, 30, 31, 31, 32, 32, 33, 33, 34, 34, 35, 36, 36, 37, 38, 39,
    40, 40, 41, 42, 42, 43, 44, 44, 45, 46, 46, 47, 48, 48, 49, 49, 50, 50, 51,
    51, 52, 52, 53, 53, 54, 54, 55, 56, 57, 58, 59, 59, 60, 61, 62, 63, 63, 64,
    65, 65, 66, 67, 67, 68, 69, 69, 70, 71, 71, 72, 72, 73, 73, 74, 75, 75, 76,
    76, 77, 78, 79, 79, 80, 81, 82, 83, 84, 85, 85, 86, 87, 88, 88, 89, 90, 90,
    91, 92, 92, 93, 94, 94, 95, 95, 96, 97, 97, 98, 98, 99};
const int grpc_stats_table_4[65] = {
    0,       1,       2,       3,       4,       6,       8,        11,
    15,      20,      26,      34,      44,      57,      73,       94,
    121,     155,     199,     255,     327,     419,     537,      688,
    881,     1128,    1444,    1848,    2365,    3026,    3872,     4954,
    6338,    8108,    10373,   13270,   16976,   21717,   27782,    35541,
    45467,   58165,   74409,   95189,   121772,  155778,  199281,   254933,
    326126,  417200,  533707,  682750,  873414,  1117323, 1429345,  1828502,
    2339127, 2992348, 3827987, 4896985, 6264509, 8013925, 10251880, 13114801,
    16777216};
const uint8_t grpc_stats_table_5[87] = {
    0,  0,  1,  1,  2,  3,  3,  4,  4,  5,  6,  6,  7,  8,  8,  9,  10, 11,
    11, 12, 13, 13, 14, 15, 15, 16, 17, 17, 18, 19, 20, 20, 21, 22, 22, 23,
    24, 25, 25, 26, 27, 27, 28, 29, 29, 30, 31, 31, 32, 33, 34, 34, 35, 36,
    36, 37, 38, 39, 39, 40, 41, 41, 42, 43, 44, 44, 45, 45, 46, 47, 48, 48,
    49, 50, 51, 51, 52, 53, 53, 54, 55, 56, 56, 57, 58, 58, 59};
const int grpc_stats_table_6[65] = {
    0,   1,   2,   3,   4,   5,   6,   7,   8,   9,   10,  11,  12,
    14,  16,  18,  20,  22,  24,  27,  30,  33,  36,  39,  43,  47,
    51,  56,  61,  66,  72,  78,  85,  92,  100, 109, 118, 128, 139,
    151, 164, 178, 193, 209, 226, 244, 264, 285, 308, 333, 359, 387,
    418, 451, 486, 524, 565, 609, 656, 707, 762, 821, 884, 952, 1024};
const uint8_t grpc_stats_table_7[102] = {
    0,  0,  0,  1,  1,  1,  1,  2,  2,  3,  3,  4,  4,  5,  5,  6,  6,
    6,  7,  7,  7,  8,  8,  9,  9,  10, 11, 11, 12, 12, 13, 13, 14, 14,
    14, 15, 15, 16, 16, 17, 17, 18, 19, 19, 20, 20, 21, 21, 22, 22, 23,
    23, 24, 24, 24, 25, 26, 27, 27, 28, 28, 29, 29, 30, 30, 31, 31, 32,
    32, 33, 33, 34, 35, 35, 36, 37, 37, 38, 38, 39, 39, 40, 40, 41, 41,
    42, 42, 43, 44, 44, 45, 46, 46, 47, 48, 48, 49, 49, 50, 50, 51, 51};
const int grpc_stats_table_8[9] = {0, 1, 2, 4, 7, 13, 23, 39, 64};
const uint8_t grpc_stats_table_9[9] = {0, 0, 1, 2, 2, 3, 4, 4, 5};
void grpc_stats_inc_call_initial_size(grpc_exec_ctx *exec_ctx, int value) {
  value = GPR_CLAMP(value, 0, 262144);
  if (value < 6) {
    GRPC_STATS_INC_HISTOGRAM((exec_ctx), GRPC_STATS_HISTOGRAM_CALL_INITIAL_SIZE,
                             value);
    return;
  }
  union {
    double dbl;
    uint64_t uint;
  } _val, _bkt;
  _val.dbl = value;
  if (_val.uint < 4651092515166879744ull) {
    int bucket =
        grpc_stats_table_1[((_val.uint - 4618441417868443648ull) >> 49)] + 6;
    _bkt.dbl = grpc_stats_table_0[bucket];
    bucket -= (_val.uint < _bkt.uint);
    GRPC_STATS_INC_HISTOGRAM((exec_ctx), GRPC_STATS_HISTOGRAM_CALL_INITIAL_SIZE,
                             bucket);
    return;
  }
  GRPC_STATS_INC_HISTOGRAM((exec_ctx), GRPC_STATS_HISTOGRAM_CALL_INITIAL_SIZE,
                           grpc_stats_histo_find_bucket_slow(
                               (exec_ctx), value, grpc_stats_table_0, 64));
}
void grpc_stats_inc_poll_events_returned(grpc_exec_ctx *exec_ctx, int value) {
  value = GPR_CLAMP(value, 0, 1024);
  if (value < 29) {
    GRPC_STATS_INC_HISTOGRAM((exec_ctx),
                             GRPC_STATS_HISTOGRAM_POLL_EVENTS_RETURNED, value);
    return;
  }
  union {
    double dbl;
    uint64_t uint;
  } _val, _bkt;
  _val.dbl = value;
  if (_val.uint < 4642789003353915392ull) {
    int bucket =
        grpc_stats_table_3[((_val.uint - 4628855992006737920ull) >> 47)] + 29;
    _bkt.dbl = grpc_stats_table_2[bucket];
    bucket -= (_val.uint < _bkt.uint);
    GRPC_STATS_INC_HISTOGRAM((exec_ctx),
                             GRPC_STATS_HISTOGRAM_POLL_EVENTS_RETURNED, bucket);
    return;
  }
  GRPC_STATS_INC_HISTOGRAM((exec_ctx),
                           GRPC_STATS_HISTOGRAM_POLL_EVENTS_RETURNED,
                           grpc_stats_histo_find_bucket_slow(
                               (exec_ctx), value, grpc_stats_table_2, 128));
}
void grpc_stats_inc_tcp_write_size(grpc_exec_ctx *exec_ctx, int value) {
  value = GPR_CLAMP(value, 0, 16777216);
  if (value < 5) {
    GRPC_STATS_INC_HISTOGRAM((exec_ctx), GRPC_STATS_HISTOGRAM_TCP_WRITE_SIZE,
                             value);
    return;
  }
  union {
    double dbl;
    uint64_t uint;
  } _val, _bkt;
  _val.dbl = value;
  if (_val.uint < 4683743612465315840ull) {
    int bucket =
        grpc_stats_table_5[((_val.uint - 4617315517961601024ull) >> 50)] + 5;
    _bkt.dbl = grpc_stats_table_4[bucket];
    bucket -= (_val.uint < _bkt.uint);
    GRPC_STATS_INC_HISTOGRAM((exec_ctx), GRPC_STATS_HISTOGRAM_TCP_WRITE_SIZE,
                             bucket);
    return;
  }
  GRPC_STATS_INC_HISTOGRAM((exec_ctx), GRPC_STATS_HISTOGRAM_TCP_WRITE_SIZE,
                           grpc_stats_histo_find_bucket_slow(
                               (exec_ctx), value, grpc_stats_table_4, 64));
}
void grpc_stats_inc_tcp_write_iov_size(grpc_exec_ctx *exec_ctx, int value) {
  value = GPR_CLAMP(value, 0, 1024);
  if (value < 13) {
    GRPC_STATS_INC_HISTOGRAM((exec_ctx),
                             GRPC_STATS_HISTOGRAM_TCP_WRITE_IOV_SIZE, value);
    return;
  }
  union {
    double dbl;
    uint64_t uint;
  } _val, _bkt;
  _val.dbl = value;
  if (_val.uint < 4637863191261478912ull) {
    int bucket =
        grpc_stats_table_7[((_val.uint - 4623507967449235456ull) >> 48)] + 13;
    _bkt.dbl = grpc_stats_table_6[bucket];
    bucket -= (_val.uint < _bkt.uint);
    GRPC_STATS_INC_HISTOGRAM((exec_ctx),
                             GRPC_STATS_HISTOGRAM_TCP_WRITE_IOV_SIZE, bucket);
    return;
  }
  GRPC_STATS_INC_HISTOGRAM((exec_ctx), GRPC_STATS_HISTOGRAM_TCP_WRITE_IOV_SIZE,
                           grpc_stats_histo_find_bucket_slow(
                               (exec_ctx), value, grpc_stats_table_6, 64));
}
void grpc_stats_inc_tcp_read_size(grpc_exec_ctx *exec_ctx, int value) {
  value = GPR_CLAMP(value, 0, 16777216);
  if (value < 5) {
    GRPC_STATS_INC_HISTOGRAM((exec_ctx), GRPC_STATS_HISTOGRAM_TCP_READ_SIZE,
                             value);
    return;
  }
  union {
    double dbl;
    uint64_t uint;
  } _val, _bkt;
  _val.dbl = value;
  if (_val.uint < 4683743612465315840ull) {
    int bucket =
        grpc_stats_table_5[((_val.uint - 4617315517961601024ull) >> 50)] + 5;
    _bkt.dbl = grpc_stats_table_4[bucket];
    bucket -= (_val.uint < _bkt.uint);
    GRPC_STATS_INC_HISTOGRAM((exec_ctx), GRPC_STATS_HISTOGRAM_TCP_READ_SIZE,
                             bucket);
    return;
  }
  GRPC_STATS_INC_HISTOGRAM((exec_ctx), GRPC_STATS_HISTOGRAM_TCP_READ_SIZE,
                           grpc_stats_histo_find_bucket_slow(
                               (exec_ctx), value, grpc_stats_table_4, 64));
}
void grpc_stats_inc_tcp_read_offer(grpc_exec_ctx *exec_ctx, int value) {
  value = GPR_CLAMP(value, 0, 16777216);
  if (value < 5) {
    GRPC_STATS_INC_HISTOGRAM((exec_ctx), GRPC_STATS_HISTOGRAM_TCP_READ_OFFER,
                             value);
    return;
  }
  union {
    double dbl;
    uint64_t uint;
  } _val, _bkt;
  _val.dbl = value;
  if (_val.uint < 4683743612465315840ull) {
    int bucket =
        grpc_stats_table_5[((_val.uint - 4617315517961601024ull) >> 50)] + 5;
    _bkt.dbl = grpc_stats_table_4[bucket];
    bucket -= (_val.uint < _bkt.uint);
    GRPC_STATS_INC_HISTOGRAM((exec_ctx), GRPC_STATS_HISTOGRAM_TCP_READ_OFFER,
                             bucket);
    return;
  }
  GRPC_STATS_INC_HISTOGRAM((exec_ctx), GRPC_STATS_HISTOGRAM_TCP_READ_OFFER,
                           grpc_stats_histo_find_bucket_slow(
                               (exec_ctx), value, grpc_stats_table_4, 64));
}
void grpc_stats_inc_tcp_read_offer_iov_size(grpc_exec_ctx *exec_ctx,
                                            int value) {
  value = GPR_CLAMP(value, 0, 1024);
  if (value < 13) {
    GRPC_STATS_INC_HISTOGRAM(
        (exec_ctx), GRPC_STATS_HISTOGRAM_TCP_READ_OFFER_IOV_SIZE, value);
    return;
  }
  union {
    double dbl;
    uint64_t uint;
  } _val, _bkt;
  _val.dbl = value;
  if (_val.uint < 4637863191261478912ull) {
    int bucket =
        grpc_stats_table_7[((_val.uint - 4623507967449235456ull) >> 48)] + 13;
    _bkt.dbl = grpc_stats_table_6[bucket];
    bucket -= (_val.uint < _bkt.uint);
    GRPC_STATS_INC_HISTOGRAM(
        (exec_ctx), GRPC_STATS_HISTOGRAM_TCP_READ_OFFER_IOV_SIZE, bucket);
    return;
  }
  GRPC_STATS_INC_HISTOGRAM((exec_ctx),
                           GRPC_STATS_HISTOGRAM_TCP_READ_OFFER_IOV_SIZE,
                           grpc_stats_histo_find_bucket_slow(
                               (exec_ctx), value, grpc_stats_table_6, 64));
}
void grpc_stats_inc_http2_send_message_size(grpc_exec_ctx *exec_ctx,
                                            int value) {
  value = GPR_CLAMP(value, 0, 16777216);
  if (value < 5) {
    GRPC_STATS_INC_HISTOGRAM(
        (exec_ctx), GRPC_STATS_HISTOGRAM_HTTP2_SEND_MESSAGE_SIZE, value);
    return;
  }
  union {
    double dbl;
    uint64_t uint;
  } _val, _bkt;
  _val.dbl = value;
  if (_val.uint < 4683743612465315840ull) {
    int bucket =
        grpc_stats_table_5[((_val.uint - 4617315517961601024ull) >> 50)] + 5;
    _bkt.dbl = grpc_stats_table_4[bucket];
    bucket -= (_val.uint < _bkt.uint);
    GRPC_STATS_INC_HISTOGRAM(
        (exec_ctx), GRPC_STATS_HISTOGRAM_HTTP2_SEND_MESSAGE_SIZE, bucket);
    return;
  }
  GRPC_STATS_INC_HISTOGRAM((exec_ctx),
                           GRPC_STATS_HISTOGRAM_HTTP2_SEND_MESSAGE_SIZE,
                           grpc_stats_histo_find_bucket_slow(
                               (exec_ctx), value, grpc_stats_table_4, 64));
}
void grpc_stats_inc_http2_send_initial_metadata_per_write(
    grpc_exec_ctx *exec_ctx, int value) {
  value = GPR_CLAMP(value, 0, 1024);
  if (value < 13) {
    GRPC_STATS_INC_HISTOGRAM(
        (exec_ctx), GRPC_STATS_HISTOGRAM_HTTP2_SEND_INITIAL_METADATA_PER_WRITE,
        value);
    return;
  }
  union {
    double dbl;
    uint64_t uint;
  } _val, _bkt;
  _val.dbl = value;
  if (_val.uint < 4637863191261478912ull) {
    int bucket =
        grpc_stats_table_7[((_val.uint - 4623507967449235456ull) >> 48)] + 13;
    _bkt.dbl = grpc_stats_table_6[bucket];
    bucket -= (_val.uint < _bkt.uint);
    GRPC_STATS_INC_HISTOGRAM(
        (exec_ctx), GRPC_STATS_HISTOGRAM_HTTP2_SEND_INITIAL_METADATA_PER_WRITE,
        bucket);
    return;
  }
  GRPC_STATS_INC_HISTOGRAM(
      (exec_ctx), GRPC_STATS_HISTOGRAM_HTTP2_SEND_INITIAL_METADATA_PER_WRITE,
      grpc_stats_histo_find_bucket_slow((exec_ctx), value, grpc_stats_table_6,
                                        64));
}
void grpc_stats_inc_http2_send_message_per_write(grpc_exec_ctx *exec_ctx,
                                                 int value) {
  value = GPR_CLAMP(value, 0, 1024);
  if (value < 13) {
    GRPC_STATS_INC_HISTOGRAM(
        (exec_ctx), GRPC_STATS_HISTOGRAM_HTTP2_SEND_MESSAGE_PER_WRITE, value);
    return;
  }
  union {
    double dbl;
    uint64_t uint;
  } _val, _bkt;
  _val.dbl = value;
  if (_val.uint < 4637863191261478912ull) {
    int bucket =
        grpc_stats_table_7[((_val.uint - 4623507967449235456ull) >> 48)] + 13;
    _bkt.dbl = grpc_stats_table_6[bucket];
    bucket -= (_val.uint < _bkt.uint);
    GRPC_STATS_INC_HISTOGRAM(
        (exec_ctx), GRPC_STATS_HISTOGRAM_HTTP2_SEND_MESSAGE_PER_WRITE, bucket);
    return;
  }
  GRPC_STATS_INC_HISTOGRAM((exec_ctx),
                           GRPC_STATS_HISTOGRAM_HTTP2_SEND_MESSAGE_PER_WRITE,
                           grpc_stats_histo_find_bucket_slow(
                               (exec_ctx), value, grpc_stats_table_6, 64));
}
void grpc_stats_inc_http2_send_trailing_metadata_per_write(
    grpc_exec_ctx *exec_ctx, int value) {
  value = GPR_CLAMP(value, 0, 1024);
  if (value < 13) {
    GRPC_STATS_INC_HISTOGRAM(
        (exec_ctx), GRPC_STATS_HISTOGRAM_HTTP2_SEND_TRAILING_METADATA_PER_WRITE,
        value);
    return;
  }
  union {
    double dbl;
    uint64_t uint;
  } _val, _bkt;
  _val.dbl = value;
  if (_val.uint < 4637863191261478912ull) {
    int bucket =
        grpc_stats_table_7[((_val.uint - 4623507967449235456ull) >> 48)] + 13;
    _bkt.dbl = grpc_stats_table_6[bucket];
    bucket -= (_val.uint < _bkt.uint);
    GRPC_STATS_INC_HISTOGRAM(
        (exec_ctx), GRPC_STATS_HISTOGRAM_HTTP2_SEND_TRAILING_METADATA_PER_WRITE,
        bucket);
    return;
  }
  GRPC_STATS_INC_HISTOGRAM(
      (exec_ctx), GRPC_STATS_HISTOGRAM_HTTP2_SEND_TRAILING_METADATA_PER_WRITE,
      grpc_stats_histo_find_bucket_slow((exec_ctx), value, grpc_stats_table_6,
                                        64));
}
void grpc_stats_inc_http2_send_flowctl_per_write(grpc_exec_ctx *exec_ctx,
                                                 int value) {
  value = GPR_CLAMP(value, 0, 1024);
  if (value < 13) {
    GRPC_STATS_INC_HISTOGRAM(
        (exec_ctx), GRPC_STATS_HISTOGRAM_HTTP2_SEND_FLOWCTL_PER_WRITE, value);
    return;
  }
  union {
    double dbl;
    uint64_t uint;
  } _val, _bkt;
  _val.dbl = value;
  if (_val.uint < 4637863191261478912ull) {
    int bucket =
        grpc_stats_table_7[((_val.uint - 4623507967449235456ull) >> 48)] + 13;
    _bkt.dbl = grpc_stats_table_6[bucket];
    bucket -= (_val.uint < _bkt.uint);
    GRPC_STATS_INC_HISTOGRAM(
        (exec_ctx), GRPC_STATS_HISTOGRAM_HTTP2_SEND_FLOWCTL_PER_WRITE, bucket);
    return;
  }
  GRPC_STATS_INC_HISTOGRAM((exec_ctx),
                           GRPC_STATS_HISTOGRAM_HTTP2_SEND_FLOWCTL_PER_WRITE,
                           grpc_stats_histo_find_bucket_slow(
                               (exec_ctx), value, grpc_stats_table_6, 64));
}
void grpc_stats_inc_executor_closures_per_wakeup(grpc_exec_ctx *exec_ctx,
                                                 int value) {
  value = GPR_CLAMP(value, 0, 1024);
  if (value < 13) {
    GRPC_STATS_INC_HISTOGRAM(
        (exec_ctx), GRPC_STATS_HISTOGRAM_EXECUTOR_CLOSURES_PER_WAKEUP, value);
    return;
  }
  union {
    double dbl;
    uint64_t uint;
  } _val, _bkt;
  _val.dbl = value;
  if (_val.uint < 4637863191261478912ull) {
    int bucket =
        grpc_stats_table_3[((_val.uint - 4623507967449235456ull) >> 48)] + 13;
    _bkt.dbl = grpc_stats_table_2[bucket];
    bucket -= (_val.uint < _bkt.uint);
    GRPC_STATS_INC_HISTOGRAM(
        (exec_ctx), GRPC_STATS_HISTOGRAM_EXECUTOR_CLOSURES_PER_WAKEUP, bucket);
    return;
  }
  GRPC_STATS_INC_HISTOGRAM((exec_ctx),
                           GRPC_STATS_HISTOGRAM_EXECUTOR_CLOSURES_PER_WAKEUP,
                           grpc_stats_histo_find_bucket_slow(
                               (exec_ctx), value, grpc_stats_table_2, 64));
}
void grpc_stats_inc_server_cqs_checked(grpc_exec_ctx *exec_ctx, int value) {
  value = GPR_CLAMP(value, 0, 64);
  if (value < 3) {
    GRPC_STATS_INC_HISTOGRAM((exec_ctx),
                             GRPC_STATS_HISTOGRAM_SERVER_CQS_CHECKED, value);
    return;
  }
  union {
    double dbl;
    uint64_t uint;
  } _val, _bkt;
  _val.dbl = value;
  if (_val.uint < 4625196817309499392ull) {
    int bucket =
        grpc_stats_table_9[((_val.uint - 4613937818241073152ull) >> 51)] + 3;
    _bkt.dbl = grpc_stats_table_8[bucket];
    bucket -= (_val.uint < _bkt.uint);
    GRPC_STATS_INC_HISTOGRAM((exec_ctx),
                             GRPC_STATS_HISTOGRAM_SERVER_CQS_CHECKED, bucket);
    return;
  }
  GRPC_STATS_INC_HISTOGRAM((exec_ctx), GRPC_STATS_HISTOGRAM_SERVER_CQS_CHECKED,
                           grpc_stats_histo_find_bucket_slow(
                               (exec_ctx), value, grpc_stats_table_8, 8));
}
<<<<<<< HEAD
const int grpc_stats_histo_buckets[12] = {64, 64, 64, 64, 64, 64,
                                          64, 64, 64, 64, 64, 8};
const int grpc_stats_histo_start[12] = {0,   64,  128, 192, 256, 320,
                                        384, 448, 512, 576, 640, 704};
const int *const grpc_stats_histo_bucket_boundaries[12] = {
    grpc_stats_table_0, grpc_stats_table_2, grpc_stats_table_0,
    grpc_stats_table_0, grpc_stats_table_2, grpc_stats_table_0,
    grpc_stats_table_2, grpc_stats_table_2, grpc_stats_table_2,
    grpc_stats_table_2, grpc_stats_table_2, grpc_stats_table_4};
void (*const grpc_stats_inc_histogram[12])(grpc_exec_ctx *exec_ctx, int x) = {
=======
const int grpc_stats_histo_buckets[13] = {64, 128, 64, 64, 64, 64, 64,
                                          64, 64,  64, 64, 64, 8};
const int grpc_stats_histo_start[13] = {0,   64,  192, 256, 320, 384, 448,
                                        512, 576, 640, 704, 768, 832};
const int *const grpc_stats_histo_bucket_boundaries[13] = {
    grpc_stats_table_0, grpc_stats_table_2, grpc_stats_table_4,
    grpc_stats_table_6, grpc_stats_table_4, grpc_stats_table_4,
    grpc_stats_table_6, grpc_stats_table_4, grpc_stats_table_6,
    grpc_stats_table_6, grpc_stats_table_6, grpc_stats_table_6,
    grpc_stats_table_8};
void (*const grpc_stats_inc_histogram[13])(grpc_exec_ctx *exec_ctx, int x) = {
    grpc_stats_inc_call_initial_size,
    grpc_stats_inc_poll_events_returned,
>>>>>>> 1e9650ca
    grpc_stats_inc_tcp_write_size,
    grpc_stats_inc_tcp_write_iov_size,
    grpc_stats_inc_tcp_read_size,
    grpc_stats_inc_tcp_read_offer,
    grpc_stats_inc_tcp_read_offer_iov_size,
    grpc_stats_inc_http2_send_message_size,
    grpc_stats_inc_http2_send_initial_metadata_per_write,
    grpc_stats_inc_http2_send_message_per_write,
    grpc_stats_inc_http2_send_trailing_metadata_per_write,
    grpc_stats_inc_http2_send_flowctl_per_write,
    grpc_stats_inc_executor_closures_per_wakeup,
    grpc_stats_inc_server_cqs_checked};<|MERGE_RESOLUTION|>--- conflicted
+++ resolved
@@ -609,8 +609,8 @@
   _val.dbl = value;
   if (_val.uint < 4637863191261478912ull) {
     int bucket =
-        grpc_stats_table_3[((_val.uint - 4623507967449235456ull) >> 48)] + 13;
-    _bkt.dbl = grpc_stats_table_2[bucket];
+        grpc_stats_table_7[((_val.uint - 4623507967449235456ull) >> 48)] + 13;
+    _bkt.dbl = grpc_stats_table_6[bucket];
     bucket -= (_val.uint < _bkt.uint);
     GRPC_STATS_INC_HISTOGRAM(
         (exec_ctx), GRPC_STATS_HISTOGRAM_EXECUTOR_CLOSURES_PER_WAKEUP, bucket);
@@ -619,7 +619,7 @@
   GRPC_STATS_INC_HISTOGRAM((exec_ctx),
                            GRPC_STATS_HISTOGRAM_EXECUTOR_CLOSURES_PER_WAKEUP,
                            grpc_stats_histo_find_bucket_slow(
-                               (exec_ctx), value, grpc_stats_table_2, 64));
+                               (exec_ctx), value, grpc_stats_table_6, 64));
 }
 void grpc_stats_inc_server_cqs_checked(grpc_exec_ctx *exec_ctx, int value) {
   value = GPR_CLAMP(value, 0, 64);
@@ -646,32 +646,19 @@
                            grpc_stats_histo_find_bucket_slow(
                                (exec_ctx), value, grpc_stats_table_8, 8));
 }
-<<<<<<< HEAD
-const int grpc_stats_histo_buckets[12] = {64, 64, 64, 64, 64, 64,
-                                          64, 64, 64, 64, 64, 8};
-const int grpc_stats_histo_start[12] = {0,   64,  128, 192, 256, 320,
-                                        384, 448, 512, 576, 640, 704};
-const int *const grpc_stats_histo_bucket_boundaries[12] = {
-    grpc_stats_table_0, grpc_stats_table_2, grpc_stats_table_0,
-    grpc_stats_table_0, grpc_stats_table_2, grpc_stats_table_0,
-    grpc_stats_table_2, grpc_stats_table_2, grpc_stats_table_2,
-    grpc_stats_table_2, grpc_stats_table_2, grpc_stats_table_4};
-void (*const grpc_stats_inc_histogram[12])(grpc_exec_ctx *exec_ctx, int x) = {
-=======
-const int grpc_stats_histo_buckets[13] = {64, 128, 64, 64, 64, 64, 64,
-                                          64, 64,  64, 64, 64, 8};
-const int grpc_stats_histo_start[13] = {0,   64,  192, 256, 320, 384, 448,
-                                        512, 576, 640, 704, 768, 832};
-const int *const grpc_stats_histo_bucket_boundaries[13] = {
+const int grpc_stats_histo_buckets[14] = {64, 128, 64, 64, 64, 64, 64,
+                                          64, 64,  64, 64, 64, 64, 8};
+const int grpc_stats_histo_start[14] = {0,   64,  192, 256, 320, 384, 448,
+                                        512, 576, 640, 704, 768, 832, 896};
+const int *const grpc_stats_histo_bucket_boundaries[14] = {
     grpc_stats_table_0, grpc_stats_table_2, grpc_stats_table_4,
     grpc_stats_table_6, grpc_stats_table_4, grpc_stats_table_4,
     grpc_stats_table_6, grpc_stats_table_4, grpc_stats_table_6,
     grpc_stats_table_6, grpc_stats_table_6, grpc_stats_table_6,
-    grpc_stats_table_8};
-void (*const grpc_stats_inc_histogram[13])(grpc_exec_ctx *exec_ctx, int x) = {
+    grpc_stats_table_6, grpc_stats_table_8};
+void (*const grpc_stats_inc_histogram[14])(grpc_exec_ctx *exec_ctx, int x) = {
     grpc_stats_inc_call_initial_size,
     grpc_stats_inc_poll_events_returned,
->>>>>>> 1e9650ca
     grpc_stats_inc_tcp_write_size,
     grpc_stats_inc_tcp_write_iov_size,
     grpc_stats_inc_tcp_read_size,
