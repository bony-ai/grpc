--- conflicted
+++ resolved
@@ -148,60 +148,28 @@
   return grpc_channel_args_copy_and_add(a, &tmp, 1);
 }
 
-<<<<<<< HEAD
-/** Returns the compression algorithm's enabled states bitset from \a a. If not
- * found, return a biset will all algorithms enabled */
-static gpr_uint32 find_compression_algorithm_states_bitset(
-    const grpc_channel_args *a) {
-  gpr_uint32 states_bitset = (1u << GRPC_COMPRESS_ALGORITHMS_COUNT) - 1;
-=======
 /** Returns 1 if the argument for compression algorithm's enabled states bitset
  * was found in \a a, returning the arg's value in \a states. Otherwise, returns
  * 0. */
 static int find_compression_algorithm_states_bitset(
     const grpc_channel_args *a, int **states_arg) {
->>>>>>> cb30410b
   if (a != NULL) {
     size_t i;
     for (i = 0; i < a->num_args; ++i) {
       if (a->args[i].type == GRPC_ARG_INTEGER &&
           !strcmp(GRPC_COMPRESSION_ALGORITHM_STATE_ARG, a->args[i].key)) {
-<<<<<<< HEAD
-        states_bitset = a->args[i].value.integer;
-        break;
-      }
-    }
-  }
-  return states_bitset;
-=======
         *states_arg = &a->args[i].value.integer;
         return 1; /* GPR_TRUE */
       }
     }
   }
   return 0; /* GPR_FALSE */
->>>>>>> cb30410b
 }
 
 grpc_channel_args *grpc_channel_args_compression_algorithm_set_state(
     grpc_channel_args *a,
     grpc_compression_algorithm algorithm,
     int state) {
-<<<<<<< HEAD
-  gpr_uint32 states_bitset = find_compression_algorithm_states_bitset(a);
-  grpc_arg tmp;
-
-  if (state != 0) {
-    GPR_BITSET(&states_bitset, algorithm);
-  } else {
-    GPR_BITCLEAR(&states_bitset, algorithm);
-  }
-
-  tmp.type = GRPC_ARG_INTEGER;
-  tmp.key = GRPC_COMPRESSION_ALGORITHM_STATE_ARG;
-  tmp.value.integer = states_bitset;
-  return grpc_channel_args_copy_and_add(a, &tmp, 1);
-=======
   int *states_arg;
   grpc_channel_args *result = a;
   const int states_arg_found =
@@ -224,19 +192,14 @@
   }
 
   return result;
->>>>>>> cb30410b
 }
 
 int grpc_channel_args_compression_algorithm_get_states(
     const grpc_channel_args *a) {
-<<<<<<< HEAD
-  return find_compression_algorithm_states_bitset(a);
-=======
   int *states_arg;
   if (find_compression_algorithm_states_bitset(a, &states_arg)) {
     return *states_arg;
   } else {
     return  (1u << GRPC_COMPRESS_ALGORITHMS_COUNT) - 1; /* All algs. enabled */
   }
->>>>>>> cb30410b
 }