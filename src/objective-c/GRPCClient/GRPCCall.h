/*
 *
 * Copyright 2015, Google Inc.
 * All rights reserved.
 *
 * Redistribution and use in source and binary forms, with or without
 * modification, are permitted provided that the following conditions are
 * met:
 *
 *     * Redistributions of source code must retain the above copyright
 * notice, this list of conditions and the following disclaimer.
 *     * Redistributions in binary form must reproduce the above
 * copyright notice, this list of conditions and the following disclaimer
 * in the documentation and/or other materials provided with the
 * distribution.
 *     * Neither the name of Google Inc. nor the names of its
 * contributors may be used to endorse or promote products derived from
 * this software without specific prior written permission.
 *
 * THIS SOFTWARE IS PROVIDED BY THE COPYRIGHT HOLDERS AND CONTRIBUTORS
 * "AS IS" AND ANY EXPRESS OR IMPLIED WARRANTIES, INCLUDING, BUT NOT
 * LIMITED TO, THE IMPLIED WARRANTIES OF MERCHANTABILITY AND FITNESS FOR
 * A PARTICULAR PURPOSE ARE DISCLAIMED. IN NO EVENT SHALL THE COPYRIGHT
 * OWNER OR CONTRIBUTORS BE LIABLE FOR ANY DIRECT, INDIRECT, INCIDENTAL,
 * SPECIAL, EXEMPLARY, OR CONSEQUENTIAL DAMAGES (INCLUDING, BUT NOT
 * LIMITED TO, PROCUREMENT OF SUBSTITUTE GOODS OR SERVICES; LOSS OF USE,
 * DATA, OR PROFITS; OR BUSINESS INTERRUPTION) HOWEVER CAUSED AND ON ANY
 * THEORY OF LIABILITY, WHETHER IN CONTRACT, STRICT LIABILITY, OR TORT
 * (INCLUDING NEGLIGENCE OR OTHERWISE) ARISING IN ANY WAY OUT OF THE USE
 * OF THIS SOFTWARE, EVEN IF ADVISED OF THE POSSIBILITY OF SUCH DAMAGE.
 *
 */

// The gRPC protocol is an RPC protocol on top of HTTP2.
//
// While the most common type of RPC receives only one request message and returns only one response
// message, the protocol also supports RPCs that return multiple individual messages in a streaming
// fashion, RPCs that accept a stream of request messages, or RPCs with both streaming requests and
// responses.
//
// Conceptually, each gRPC call consists of a bidirectional stream of binary messages, with RPCs of
// the "non-streaming type" sending only one message in the corresponding direction (the protocol
// doesn't make any distinction).
//
// Each RPC uses a different HTTP2 stream, and thus multiple simultaneous RPCs can be multiplexed
// transparently on the same TCP connection.

#import <Foundation/Foundation.h>
#import <RxLibrary/GRXWriter.h>

<<<<<<< HEAD
#pragma mark gRPC errors

// Domain of NSError objects produced by gRPC.
extern NSString *const kGRPCErrorDomain;

// gRPC error codes.
// Note that a few of these are never produced by the gRPC libraries, but are of general utility for
// server applications to produce.
typedef NS_ENUM(NSUInteger, GRPCErrorCode) {
  // The operation was cancelled (typically by the caller).
  GRPCErrorCodeCancelled = 1,

  // Unknown error. Errors raised by APIs that do not return enough error information may be
  // converted to this error.
  GRPCErrorCodeUnknown = 2,

  // The client specified an invalid argument. Note that this differs from FAILED_PRECONDITION.
  // INVALID_ARGUMENT indicates arguments that are problematic regardless of the state of the
  // server (e.g., a malformed file name).
  GRPCErrorCodeInvalidArgument = 3,

  // Deadline expired before operation could complete. For operations that change the state of the
  // server, this error may be returned even if the operation has completed successfully. For
  // example, a successful response from the server could have been delayed long enough for the
  // deadline to expire.
  GRPCErrorCodeDeadlineExceeded = 4,

  // Some requested entity (e.g., file or directory) was not found.
  GRPCErrorCodeNotFound = 5,

  // Some entity that we attempted to create (e.g., file or directory) already exists.
  GRPCErrorCodeAlreadyExists = 6,

  // The caller does not have permission to execute the specified operation. PERMISSION_DENIED isn't
  // used for rejections caused by exhausting some resource (RESOURCE_EXHAUSTED is used instead for
  // those errors). PERMISSION_DENIED doesn't indicate a failure to identify the caller
  // (UNAUTHENTICATED is used instead for those errors).
  GRPCErrorCodePermissionDenied = 7,

  // The request does not have valid authentication credentials for the operation (e.g. the caller's
  // identity can't be verified).
  GRPCErrorCodeUnauthenticated = 16,

  // Some resource has been exhausted, perhaps a per-user quota.
  GRPCErrorCodeResourceExhausted = 8,

  // The RPC was rejected because the server is not in a state required for the procedure's
  // execution. For example, a directory to be deleted may be non-empty, etc.
  // The client should not retry until the server state has been explicitly fixed (e.g. by
  // performing another RPC). The details depend on the service being called, and should be found in
  // the NSError's userInfo.
  GRPCErrorCodeFailedPrecondition = 9,

  // The RPC was aborted, typically due to a concurrency issue like sequencer check failures,
  // transaction aborts, etc. The client should retry at a higher-level (e.g., restarting a read-
  // modify-write sequence).
  GRPCErrorCodeAborted = 10,

  // The RPC was attempted past the valid range. E.g., enumerating past the end of a list.
  // Unlike INVALID_ARGUMENT, this error indicates a problem that may be fixed if the system state
  // changes. For example, an RPC to get elements of a list will generate INVALID_ARGUMENT if asked
  // to return the element at a negative index, but it will generate OUT_OF_RANGE if asked to return
  // the element at an index past the current size of the list.
  GRPCErrorCodeOutOfRange = 11,

  // The procedure is not implemented or not supported/enabled in this server.
  GRPCErrorCodeUnimplemented = 12,

  // Internal error. Means some invariant expected by the server application or the gRPC library has
  // been broken.
  GRPCErrorCodeInternal = 13,

  // The server is currently unavailable. This is most likely a transient condition and may be
  // corrected by retrying with a backoff.
  GRPCErrorCodeUnavailable = 14,

  // Unrecoverable data loss or corruption.
  GRPCErrorCodeDataLoss = 15,
};
=======
#include <grpc/grpc.h>
>>>>>>> 8c3c8ac9

// Keys used in |NSError|'s |userInfo| dictionary to store the response headers and trailers sent by
// the server.
extern id const kGRPCHeadersKey;
extern id const kGRPCTrailersKey;

<<<<<<< HEAD
#pragma mark GRPCCall
=======
// The container of the request headers of an RPC conforms to this protocol, which is a subset of
// NSMutableDictionary's interface. It will become a NSMutableDictionary later on.
// The keys of this container are the header names, which per the HTTP standard are case-
// insensitive. They are stored in lowercase (which is how HTTP/2 mandates them on the wire), and
// can only consist of ASCII characters.
// A header value is a NSString object (with only ASCII characters), unless the header name has the
// suffix "-bin", in which case the value has to be a NSData object.
@protocol GRPCRequestHeaders <NSObject>

@property(nonatomic, readonly) NSUInteger count;

- (id)objectForKeyedSubscript:(NSString *)key;
- (void)setObject:(id)obj forKeyedSubscript:(NSString *)key;

- (void)removeAllObjects;
- (void)removeObjectForKey:(NSString *)key;

@end
>>>>>>> 8c3c8ac9

// Represents a single gRPC remote call.
@interface GRPCCall : GRXWriter

// These HTTP headers will be passed to the server as part of this call. Each HTTP header is a
// name-value pair with string names and either string or binary values.
//
// The passed dictionary has to use NSString keys, corresponding to the header names. The value
// associated to each can be a NSString object or a NSData object. E.g.:
//
// call.requestHeaders = @{@"authorization": @"Bearer ..."};
//
// call.requestHeaders[@"my-header-bin"] = someData;
//
// After the call is started, trying to modify this property is an error.
//
// For convenience, the property is initialized to an empty NSMutableDictionary, and the setter
// accepts (and copies) both mutable and immutable dictionaries.
- (id<GRPCRequestHeaders>)requestHeaders; // nonatomic
- (void)setRequestHeaders:(NSDictionary *)requestHeaders; // nonatomic, copy

// This dictionary is populated with the HTTP headers received from the server. This happens before
// any response message is received from the server. It has the same structure as the request
// headers dictionary: Keys are NSString header names; names ending with the suffix "-bin" have a
// NSData value; the others have a NSString value.
//
// The value of this property is nil until all response headers are received, and will change before
// any of -writeValue: or -writesFinishedWithError: are sent to the writeable.
@property(atomic, readonly) NSDictionary *responseHeaders;

// Same as responseHeaders, but populated with the HTTP trailers received from the server before the
// call finishes.
//
// The value of this property is nil until all response trailers are received, and will change
// before -writesFinishedWithError: is sent to the writeable.
@property(atomic, readonly) NSDictionary *responseTrailers;

// The request writer has to write NSData objects into the provided Writeable. The server will
// receive each of those separately and in order as distinct messages.
// A gRPC call might not complete until the request writer finishes. On the other hand, the request
// finishing doesn't necessarily make the call to finish, as the server might continue sending
// messages to the response side of the call indefinitely (depending on the semantics of the
// specific remote method called).
// To finish a call right away, invoke cancel.
- (instancetype)initWithHost:(NSString *)host
                        path:(NSString *)path
              requestsWriter:(GRXWriter *)requestsWriter NS_DESIGNATED_INITIALIZER;

// Finishes the request side of this call, notifies the server that the RPC should be cancelled, and
// finishes the response side of the call with an error of code CANCELED.
- (void)cancel;

// TODO(jcanizales): Let specify a deadline. As a category of GRXWriter?
@end<|MERGE_RESOLUTION|>--- conflicted
+++ resolved
@@ -48,7 +48,8 @@
 #import <Foundation/Foundation.h>
 #import <RxLibrary/GRXWriter.h>
 
-<<<<<<< HEAD
+#include <grpc/grpc.h>
+
 #pragma mark gRPC errors
 
 // Domain of NSError objects produced by gRPC.
@@ -128,18 +129,14 @@
   // Unrecoverable data loss or corruption.
   GRPCErrorCodeDataLoss = 15,
 };
-=======
-#include <grpc/grpc.h>
->>>>>>> 8c3c8ac9
 
 // Keys used in |NSError|'s |userInfo| dictionary to store the response headers and trailers sent by
 // the server.
 extern id const kGRPCHeadersKey;
 extern id const kGRPCTrailersKey;
 
-<<<<<<< HEAD
 #pragma mark GRPCCall
-=======
+
 // The container of the request headers of an RPC conforms to this protocol, which is a subset of
 // NSMutableDictionary's interface. It will become a NSMutableDictionary later on.
 // The keys of this container are the header names, which per the HTTP standard are case-
@@ -158,7 +155,6 @@
 - (void)removeObjectForKey:(NSString *)key;
 
 @end
->>>>>>> 8c3c8ac9
 
 // Represents a single gRPC remote call.
 @interface GRPCCall : GRXWriter
