--- conflicted
+++ resolved
@@ -30,27 +30,14 @@
                             UnaryUnaryMultiCallable)
 from ._call import AioRpcError
 from ._interceptor import (ClientCallDetails, InterceptedUnaryUnaryCall,
-<<<<<<< HEAD
                            UnaryUnaryClientInterceptor, ServerInterceptor)
-from ._server import Server, server
-=======
-                           UnaryUnaryClientInterceptor)
 from ._server import server
 from ._base_server import Server, ServicerContext
->>>>>>> 695c844d
 from ._typing import ChannelArgumentType
 from ._channel import insecure_channel, secure_channel
 
 ###################################  __all__  #################################
 
-<<<<<<< HEAD
-__all__ = ('AioRpcError', 'RpcContext', 'Call', 'UnaryUnaryCall',
-           'UnaryStreamCall', 'init_grpc_aio', 'Channel',
-           'UnaryUnaryMultiCallable', 'ClientCallDetails',
-           'UnaryUnaryClientInterceptor', 'InterceptedUnaryUnaryCall',
-           'ServerInterceptor', 'insecure_channel', 'server', 'Server', 'EOF',
-           'secure_channel', 'AbortError', 'BaseError', 'UsageError')
-=======
 __all__ = (
     'AioRpcError',
     'RpcContext',
@@ -68,6 +55,7 @@
     'ClientCallDetails',
     'UnaryUnaryClientInterceptor',
     'InterceptedUnaryUnaryCall',
+    'ServerInterceptor',
     'insecure_channel',
     'server',
     'Server',
@@ -78,5 +66,4 @@
     'BaseError',
     'UsageError',
     'InternalError',
-)
->>>>>>> 695c844d
+)