/*
 *
 * Copyright 2015 gRPC authors.
 *
 * Licensed under the Apache License, Version 2.0 (the "License");
 * you may not use this file except in compliance with the License.
 * You may obtain a copy of the License at
 *
 *     http://www.apache.org/licenses/LICENSE-2.0
 *
 * Unless required by applicable law or agreed to in writing, software
 * distributed under the License is distributed on an "AS IS" BASIS,
 * WITHOUT WARRANTIES OR CONDITIONS OF ANY KIND, either express or implied.
 * See the License for the specific language governing permissions and
 * limitations under the License.
 *
 */

#include "src/core/lib/surface/completion_queue.h"

#include <grpc/support/alloc.h>
#include <grpc/support/log.h>
#include <grpc/support/thd.h>
#include <grpc/support/time.h>
#include <grpc/support/useful.h>
#include "src/core/lib/iomgr/iomgr.h"
#include "test/core/util/test_config.h"

#define LOG_TEST(x) gpr_log(GPR_INFO, "%s", x)

static void* create_test_tag(void) {
  static intptr_t i = 0;
  return (void*)(++i);
}

/* helper for tests to shutdown correctly and tersely */
static void shutdown_and_destroy(grpc_completion_queue* cc) {
  grpc_event ev;
  grpc_completion_queue_shutdown(cc);

  switch (grpc_get_cq_completion_type(cc)) {
    case GRPC_CQ_NEXT: {
      ev = grpc_completion_queue_next(cc, gpr_inf_past(GPR_CLOCK_REALTIME),
                                      nullptr);
      break;
    }
    case GRPC_CQ_PLUCK: {
      ev = grpc_completion_queue_pluck(
          cc, create_test_tag(), gpr_inf_past(GPR_CLOCK_REALTIME), nullptr);
      break;
    }
    default: {
      gpr_log(GPR_ERROR, "Unknown completion type");
      break;
    }
  }

  GPR_ASSERT(ev.type == GRPC_QUEUE_SHUTDOWN);
  grpc_completion_queue_destroy(cc);
}

static void do_nothing_end_completion(void* arg, grpc_cq_completion* c) {}

struct thread_state {
  grpc_completion_queue* cc;
  void* tag;
};

static void pluck_one(void* arg) {
  struct thread_state* state = static_cast<struct thread_state*>(arg);
  grpc_completion_queue_pluck(state->cc, state->tag,
                              gpr_inf_future(GPR_CLOCK_REALTIME), nullptr);
}

static void test_too_many_plucks(void) {
  grpc_event ev;
  grpc_completion_queue* cc;
  void* tags[GRPC_MAX_COMPLETION_QUEUE_PLUCKERS];
  grpc_cq_completion completions[GPR_ARRAY_SIZE(tags)];
  gpr_thd_id thread_ids[GPR_ARRAY_SIZE(tags)];
  struct thread_state thread_states[GPR_ARRAY_SIZE(tags)];
  gpr_thd_options thread_options = gpr_thd_options_default();
  grpc_core::ExecCtx _local_exec_ctx;
  unsigned i, j;

  LOG_TEST("test_too_many_plucks");

  cc = grpc_completion_queue_create_for_pluck(nullptr);
  gpr_thd_options_set_joinable(&thread_options);

  for (i = 0; i < GPR_ARRAY_SIZE(tags); i++) {
    tags[i] = create_test_tag();
    for (j = 0; j < i; j++) {
      GPR_ASSERT(tags[i] != tags[j]);
    }
    thread_states[i].cc = cc;
    thread_states[i].tag = tags[i];
    gpr_thd_new(thread_ids + i, pluck_one, thread_states + i, &thread_options);
  }

  /* wait until all other threads are plucking */
  gpr_sleep_until(grpc_timeout_milliseconds_to_deadline(1000));

  ev = grpc_completion_queue_pluck(cc, create_test_tag(),
                                   gpr_inf_future(GPR_CLOCK_REALTIME), nullptr);
  GPR_ASSERT(ev.type == GRPC_QUEUE_TIMEOUT);

  for (i = 0; i < GPR_ARRAY_SIZE(tags); i++) {
    GPR_ASSERT(grpc_cq_begin_op(cc, tags[i]));
<<<<<<< HEAD
    grpc_cq_end_op(cc, tags[i], GRPC_ERROR_NONE, do_nothing_end_completion,
                   NULL, &completions[i]);
=======
    grpc_cq_end_op(&exec_ctx, cc, tags[i], GRPC_ERROR_NONE,
                   do_nothing_end_completion, nullptr, &completions[i]);
>>>>>>> 82c8f945
  }

  for (i = 0; i < GPR_ARRAY_SIZE(tags); i++) {
    gpr_thd_join(thread_ids[i]);
  }

  shutdown_and_destroy(cc);
}

#define TEST_THREAD_EVENTS 10000

typedef struct test_thread_options {
  gpr_event on_started;
  gpr_event* phase1;
  gpr_event on_phase1_done;
  gpr_event* phase2;
  gpr_event on_finished;
  size_t events_triggered;
  int id;
  grpc_completion_queue* cc;
} test_thread_options;

gpr_timespec ten_seconds_time(void) {
  return grpc_timeout_seconds_to_deadline(10);
}

static void free_completion(void* arg, grpc_cq_completion* completion) {
  gpr_free(completion);
}

static void producer_thread(void* arg) {
  test_thread_options* opt = static_cast<test_thread_options*>(arg);
  int i;
  grpc_core::ExecCtx _local_exec_ctx;

  gpr_log(GPR_INFO, "producer %d started", opt->id);
  gpr_event_set(&opt->on_started, (void*)(intptr_t)1);
  GPR_ASSERT(gpr_event_wait(opt->phase1, ten_seconds_time()));

  gpr_log(GPR_INFO, "producer %d phase 1", opt->id);
  for (i = 0; i < TEST_THREAD_EVENTS; i++) {
    GPR_ASSERT(grpc_cq_begin_op(opt->cc, (void*)(intptr_t)1));
  }

  gpr_log(GPR_INFO, "producer %d phase 1 done", opt->id);
  gpr_event_set(&opt->on_phase1_done, (void*)(intptr_t)1);
  GPR_ASSERT(gpr_event_wait(opt->phase2, ten_seconds_time()));

  gpr_log(GPR_INFO, "producer %d phase 2", opt->id);
  for (i = 0; i < TEST_THREAD_EVENTS; i++) {
<<<<<<< HEAD
    grpc_cq_end_op(opt->cc, (void*)(intptr_t)1, GRPC_ERROR_NONE,
                   free_completion, NULL,
=======
    grpc_cq_end_op(&exec_ctx, opt->cc, (void*)(intptr_t)1, GRPC_ERROR_NONE,
                   free_completion, nullptr,
>>>>>>> 82c8f945
                   static_cast<grpc_cq_completion*>(
                       gpr_malloc(sizeof(grpc_cq_completion))));
    opt->events_triggered++;
  }

  gpr_log(GPR_INFO, "producer %d phase 2 done", opt->id);
  gpr_event_set(&opt->on_finished, (void*)(intptr_t)1);
}

static void consumer_thread(void* arg) {
  test_thread_options* opt = static_cast<test_thread_options*>(arg);
  grpc_event ev;

  gpr_log(GPR_INFO, "consumer %d started", opt->id);
  gpr_event_set(&opt->on_started, (void*)(intptr_t)1);
  GPR_ASSERT(gpr_event_wait(opt->phase1, ten_seconds_time()));

  gpr_log(GPR_INFO, "consumer %d phase 1", opt->id);

  gpr_log(GPR_INFO, "consumer %d phase 1 done", opt->id);
  gpr_event_set(&opt->on_phase1_done, (void*)(intptr_t)1);
  GPR_ASSERT(gpr_event_wait(opt->phase2, ten_seconds_time()));

  gpr_log(GPR_INFO, "consumer %d phase 2", opt->id);
  for (;;) {
    ev = grpc_completion_queue_next(
        opt->cc, gpr_inf_future(GPR_CLOCK_MONOTONIC), nullptr);
    switch (ev.type) {
      case GRPC_OP_COMPLETE:
        GPR_ASSERT(ev.success);
        opt->events_triggered++;
        break;
      case GRPC_QUEUE_SHUTDOWN:
        gpr_log(GPR_INFO, "consumer %d phase 2 done", opt->id);
        gpr_event_set(&opt->on_finished, (void*)(intptr_t)1);
        return;
      case GRPC_QUEUE_TIMEOUT:
        gpr_log(GPR_ERROR, "Invalid timeout received");
        abort();
    }
  }
}

static void test_threading(size_t producers, size_t consumers) {
  test_thread_options* options = static_cast<test_thread_options*>(
      gpr_malloc((producers + consumers) * sizeof(test_thread_options)));
  gpr_event phase1 = GPR_EVENT_INIT;
  gpr_event phase2 = GPR_EVENT_INIT;
  grpc_completion_queue* cc = grpc_completion_queue_create_for_next(nullptr);
  size_t i;
  size_t total_consumed = 0;
  static int optid = 101;

  gpr_log(GPR_INFO, "%s: %" PRIuPTR " producers, %" PRIuPTR " consumers",
          "test_threading", producers, consumers);

  /* start all threads: they will wait for phase1 */
  for (i = 0; i < producers + consumers; i++) {
    gpr_thd_id id;
    gpr_event_init(&options[i].on_started);
    gpr_event_init(&options[i].on_phase1_done);
    gpr_event_init(&options[i].on_finished);
    options[i].phase1 = &phase1;
    options[i].phase2 = &phase2;
    options[i].events_triggered = 0;
    options[i].cc = cc;
    options[i].id = optid++;
    GPR_ASSERT(gpr_thd_new(&id,
                           i < producers ? producer_thread : consumer_thread,
                           options + i, nullptr));
    gpr_event_wait(&options[i].on_started, ten_seconds_time());
  }

  /* start phase1: producers will pre-declare all operations they will
     complete */
  gpr_log(GPR_INFO, "start phase 1");
  gpr_event_set(&phase1, (void*)(intptr_t)1);

  gpr_log(GPR_INFO, "wait phase 1");
  for (i = 0; i < producers + consumers; i++) {
    GPR_ASSERT(gpr_event_wait(&options[i].on_phase1_done, ten_seconds_time()));
  }
  gpr_log(GPR_INFO, "done phase 1");

  /* start phase2: operations will complete, and consumers will consume them */
  gpr_log(GPR_INFO, "start phase 2");
  gpr_event_set(&phase2, (void*)(intptr_t)1);

  /* in parallel, we shutdown the completion channel - all events should still
     be consumed */
  grpc_completion_queue_shutdown(cc);

  /* join all threads */
  gpr_log(GPR_INFO, "wait phase 2");
  for (i = 0; i < producers + consumers; i++) {
    GPR_ASSERT(gpr_event_wait(&options[i].on_finished, ten_seconds_time()));
  }
  gpr_log(GPR_INFO, "done phase 2");

  /* destroy the completion channel */
  grpc_completion_queue_destroy(cc);

  /* verify that everything was produced and consumed */
  for (i = 0; i < producers + consumers; i++) {
    if (i < producers) {
      GPR_ASSERT(options[i].events_triggered == TEST_THREAD_EVENTS);
    } else {
      total_consumed += options[i].events_triggered;
    }
  }
  GPR_ASSERT(total_consumed == producers * TEST_THREAD_EVENTS);

  gpr_free(options);
}

int main(int argc, char** argv) {
  grpc_test_init(argc, argv);
  grpc_init();
  test_too_many_plucks();
  test_threading(1, 1);
  test_threading(1, 10);
  test_threading(10, 1);
  test_threading(10, 10);
  grpc_shutdown();
  return 0;
}<|MERGE_RESOLUTION|>--- conflicted
+++ resolved
@@ -107,13 +107,8 @@
 
   for (i = 0; i < GPR_ARRAY_SIZE(tags); i++) {
     GPR_ASSERT(grpc_cq_begin_op(cc, tags[i]));
-<<<<<<< HEAD
     grpc_cq_end_op(cc, tags[i], GRPC_ERROR_NONE, do_nothing_end_completion,
-                   NULL, &completions[i]);
-=======
-    grpc_cq_end_op(&exec_ctx, cc, tags[i], GRPC_ERROR_NONE,
-                   do_nothing_end_completion, nullptr, &completions[i]);
->>>>>>> 82c8f945
+                   nullptr, &completions[i]);
   }
 
   for (i = 0; i < GPR_ARRAY_SIZE(tags); i++) {
@@ -164,13 +159,8 @@
 
   gpr_log(GPR_INFO, "producer %d phase 2", opt->id);
   for (i = 0; i < TEST_THREAD_EVENTS; i++) {
-<<<<<<< HEAD
     grpc_cq_end_op(opt->cc, (void*)(intptr_t)1, GRPC_ERROR_NONE,
-                   free_completion, NULL,
-=======
-    grpc_cq_end_op(&exec_ctx, opt->cc, (void*)(intptr_t)1, GRPC_ERROR_NONE,
                    free_completion, nullptr,
->>>>>>> 82c8f945
                    static_cast<grpc_cq_completion*>(
                        gpr_malloc(sizeof(grpc_cq_completion))));
     opt->events_triggered++;
