--- conflicted
+++ resolved
@@ -107,13 +107,8 @@
   grpc_call_error error;
   grpc_op *op = NULL;
 
-<<<<<<< HEAD
-  c = grpc_channel_create_call(f.client, f.cq, "/foo", "foo.test.google.fr",
-                               deadline, NULL);
-=======
   c = grpc_channel_create_call(f.client, NULL, GRPC_PROPAGATE_DEFAULTS, f.cq,
-                               "/foo", "foo.test.google.fr", deadline);
->>>>>>> 95a98ca7
+                               "/foo", "foo.test.google.fr", deadline, NULL);
   GPR_ASSERT(c);
 
   error = grpc_call_start_batch(c, op, 0, tag(1), NULL);
