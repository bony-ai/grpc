/*
 *
 * Copyright 2016 gRPC authors.
 *
 * Licensed under the Apache License, Version 2.0 (the "License");
 * you may not use this file except in compliance with the License.
 * You may obtain a copy of the License at
 *
 *     http://www.apache.org/licenses/LICENSE-2.0
 *
 * Unless required by applicable law or agreed to in writing, software
 * distributed under the License is distributed on an "AS IS" BASIS,
 * WITHOUT WARRANTIES OR CONDITIONS OF ANY KIND, either express or implied.
 * See the License for the specific language governing permissions and
 * limitations under the License.
 *
 */

#include "test/core/end2end/fixtures/http_proxy_fixture.h"

#include "src/core/lib/iomgr/sockaddr.h"

#include <string.h>

#include <grpc/grpc.h>
#include <grpc/slice_buffer.h>
#include <grpc/support/alloc.h>
#include <grpc/support/atm.h>
#include <grpc/support/host_port.h>
#include <grpc/support/log.h>
#include <grpc/support/string_util.h>
#include <grpc/support/sync.h>
#include <grpc/support/thd.h>
#include <grpc/support/useful.h>

#include "src/core/lib/channel/channel_args.h"
#include "src/core/lib/http/parser.h"
#include "src/core/lib/iomgr/closure.h"
#include "src/core/lib/iomgr/combiner.h"
#include "src/core/lib/iomgr/endpoint.h"
#include "src/core/lib/iomgr/error.h"
#include "src/core/lib/iomgr/exec_ctx.h"
#include "src/core/lib/iomgr/pollset.h"
#include "src/core/lib/iomgr/pollset_set.h"
#include "src/core/lib/iomgr/resolve_address.h"
#include "src/core/lib/iomgr/sockaddr_utils.h"
#include "src/core/lib/iomgr/tcp_client.h"
#include "src/core/lib/iomgr/tcp_server.h"
#include "src/core/lib/iomgr/timer.h"
#include "src/core/lib/slice/b64.h"
#include "src/core/lib/slice/slice_internal.h"
#include "src/core/lib/support/string.h"
#include "test/core/util/port.h"

struct grpc_end2end_http_proxy {
  char* proxy_name;
  gpr_thd_id thd;
  grpc_tcp_server* server;
  grpc_channel_args* channel_args;
  gpr_mu* mu;
  grpc_pollset* pollset;
  gpr_refcount users;

  grpc_combiner* combiner;
};

//
// Connection handling
//

typedef struct proxy_connection {
  grpc_end2end_http_proxy* proxy;

  grpc_endpoint* client_endpoint;
  grpc_endpoint* server_endpoint;

  gpr_refcount refcount;

  grpc_pollset_set* pollset_set;

  grpc_closure on_read_request_done;
  grpc_closure on_server_connect_done;
  grpc_closure on_write_response_done;
  grpc_closure on_client_read_done;
  grpc_closure on_client_write_done;
  grpc_closure on_server_read_done;
  grpc_closure on_server_write_done;

  grpc_slice_buffer client_read_buffer;
  grpc_slice_buffer client_deferred_write_buffer;
  grpc_slice_buffer client_write_buffer;
  grpc_slice_buffer server_read_buffer;
  grpc_slice_buffer server_deferred_write_buffer;
  grpc_slice_buffer server_write_buffer;

  grpc_http_parser http_parser;
  grpc_http_request http_request;
} proxy_connection;

static void proxy_connection_ref(proxy_connection* conn, const char* reason) {
  gpr_ref(&conn->refcount);
}

// Helper function to destroy the proxy connection.
static void proxy_connection_unref(proxy_connection* conn, const char* reason) {
  if (gpr_unref(&conn->refcount)) {
    gpr_log(GPR_DEBUG, "endpoints: %p %p", conn->client_endpoint,
            conn->server_endpoint);
<<<<<<< HEAD
    grpc_endpoint_destroy(conn->client_endpoint);
    if (conn->server_endpoint != NULL) {
      grpc_endpoint_destroy(conn->server_endpoint);
=======
    grpc_endpoint_destroy(exec_ctx, conn->client_endpoint);
    if (conn->server_endpoint != nullptr) {
      grpc_endpoint_destroy(exec_ctx, conn->server_endpoint);
>>>>>>> 82c8f945
    }
    grpc_pollset_set_destroy(conn->pollset_set);
    grpc_slice_buffer_destroy_internal(&conn->client_read_buffer);
    grpc_slice_buffer_destroy_internal(&conn->client_deferred_write_buffer);
    grpc_slice_buffer_destroy_internal(&conn->client_write_buffer);
    grpc_slice_buffer_destroy_internal(&conn->server_read_buffer);
    grpc_slice_buffer_destroy_internal(&conn->server_deferred_write_buffer);
    grpc_slice_buffer_destroy_internal(&conn->server_write_buffer);
    grpc_http_parser_destroy(&conn->http_parser);
    grpc_http_request_destroy(&conn->http_request);
    gpr_unref(&conn->proxy->users);
    gpr_free(conn);
  }
}

// Helper function to shut down the proxy connection.
// Does NOT take ownership of a reference to error.
static void proxy_connection_failed(proxy_connection* conn, bool is_client,
                                    const char* prefix, grpc_error* error) {
  const char* msg = grpc_error_string(error);
  gpr_log(GPR_INFO, "%s: %s", prefix, msg);

<<<<<<< HEAD
  grpc_endpoint_shutdown(conn->client_endpoint, GRPC_ERROR_REF(error));
  if (conn->server_endpoint != NULL) {
    grpc_endpoint_shutdown(conn->server_endpoint, GRPC_ERROR_REF(error));
=======
  grpc_endpoint_shutdown(exec_ctx, conn->client_endpoint,
                         GRPC_ERROR_REF(error));
  if (conn->server_endpoint != nullptr) {
    grpc_endpoint_shutdown(exec_ctx, conn->server_endpoint,
                           GRPC_ERROR_REF(error));
>>>>>>> 82c8f945
  }
  proxy_connection_unref(conn, "conn_failed");
}

// Callback for writing proxy data to the client.
static void on_client_write_done(void* arg, grpc_error* error) {
  proxy_connection* conn = (proxy_connection*)arg;
  if (error != GRPC_ERROR_NONE) {
    proxy_connection_failed(conn, true /* is_client */,
                            "HTTP proxy client write", error);
    return;
  }
  // Clear write buffer (the data we just wrote).
  grpc_slice_buffer_reset_and_unref(&conn->client_write_buffer);
  // If more data was read from the server since we started this write,
  // write that data now.
  if (conn->client_deferred_write_buffer.length > 0) {
    grpc_slice_buffer_move_into(&conn->client_deferred_write_buffer,
                                &conn->client_write_buffer);
    grpc_endpoint_write(conn->client_endpoint, &conn->client_write_buffer,
                        &conn->on_client_write_done);
  } else {
    // No more writes.  Unref the connection.
    proxy_connection_unref(conn, "write_done");
  }
}

// Callback for writing proxy data to the backend server.
static void on_server_write_done(void* arg, grpc_error* error) {
  proxy_connection* conn = (proxy_connection*)arg;
  if (error != GRPC_ERROR_NONE) {
    proxy_connection_failed(conn, false /* is_client */,
                            "HTTP proxy server write", error);
    return;
  }
  // Clear write buffer (the data we just wrote).
  grpc_slice_buffer_reset_and_unref(&conn->server_write_buffer);
  // If more data was read from the client since we started this write,
  // write that data now.
  if (conn->server_deferred_write_buffer.length > 0) {
    grpc_slice_buffer_move_into(&conn->server_deferred_write_buffer,
                                &conn->server_write_buffer);
    grpc_endpoint_write(conn->server_endpoint, &conn->server_write_buffer,
                        &conn->on_server_write_done);
  } else {
    // No more writes.  Unref the connection.
    proxy_connection_unref(conn, "server_write");
  }
}

// Callback for reading data from the client, which will be proxied to
// the backend server.
static void on_client_read_done(void* arg, grpc_error* error) {
  proxy_connection* conn = (proxy_connection*)arg;
  if (error != GRPC_ERROR_NONE) {
    proxy_connection_failed(conn, true /* is_client */,
                            "HTTP proxy client read", error);
    return;
  }
  // If there is already a pending write (i.e., server_write_buffer is
  // not empty), then move the read data into server_deferred_write_buffer,
  // and the next write will be requested in on_server_write_done(), when
  // the current write is finished.
  //
  // Otherwise, move the read data into the write buffer and write it.
  if (conn->server_write_buffer.length > 0) {
    grpc_slice_buffer_move_into(&conn->client_read_buffer,
                                &conn->server_deferred_write_buffer);
  } else {
    grpc_slice_buffer_move_into(&conn->client_read_buffer,
                                &conn->server_write_buffer);
    proxy_connection_ref(conn, "client_read");
    grpc_endpoint_write(conn->server_endpoint, &conn->server_write_buffer,
                        &conn->on_server_write_done);
  }
  // Read more data.
  grpc_endpoint_read(conn->client_endpoint, &conn->client_read_buffer,
                     &conn->on_client_read_done);
}

// Callback for reading data from the backend server, which will be
// proxied to the client.
static void on_server_read_done(void* arg, grpc_error* error) {
  proxy_connection* conn = (proxy_connection*)arg;
  if (error != GRPC_ERROR_NONE) {
    proxy_connection_failed(conn, false /* is_client */,
                            "HTTP proxy server read", error);
    return;
  }
  // If there is already a pending write (i.e., client_write_buffer is
  // not empty), then move the read data into client_deferred_write_buffer,
  // and the next write will be requested in on_client_write_done(), when
  // the current write is finished.
  //
  // Otherwise, move the read data into the write buffer and write it.
  if (conn->client_write_buffer.length > 0) {
    grpc_slice_buffer_move_into(&conn->server_read_buffer,
                                &conn->client_deferred_write_buffer);
  } else {
    grpc_slice_buffer_move_into(&conn->server_read_buffer,
                                &conn->client_write_buffer);
    proxy_connection_ref(conn, "server_read");
    grpc_endpoint_write(conn->client_endpoint, &conn->client_write_buffer,
                        &conn->on_client_write_done);
  }
  // Read more data.
  grpc_endpoint_read(conn->server_endpoint, &conn->server_read_buffer,
                     &conn->on_server_read_done);
}

// Callback to write the HTTP response for the CONNECT request.
static void on_write_response_done(void* arg, grpc_error* error) {
  proxy_connection* conn = (proxy_connection*)arg;
  if (error != GRPC_ERROR_NONE) {
    proxy_connection_failed(conn, true /* is_client */,
                            "HTTP proxy write response", error);
    return;
  }
  // Clear write buffer.
  grpc_slice_buffer_reset_and_unref(&conn->client_write_buffer);
  // Start reading from both client and server.  One of the read
  // requests inherits our ref to conn, but we need to take a new ref
  // for the other one.
  proxy_connection_ref(conn, "client_read");
  proxy_connection_ref(conn, "server_read");
  proxy_connection_unref(conn, "write_response");
  grpc_endpoint_read(conn->client_endpoint, &conn->client_read_buffer,
                     &conn->on_client_read_done);
  grpc_endpoint_read(conn->server_endpoint, &conn->server_read_buffer,
                     &conn->on_server_read_done);
}

// Callback to connect to the backend server specified by the HTTP
// CONNECT request.
static void on_server_connect_done(void* arg, grpc_error* error) {
  proxy_connection* conn = (proxy_connection*)arg;
  if (error != GRPC_ERROR_NONE) {
    // TODO(roth): Technically, in this case, we should handle the error
    // by returning an HTTP response to the client indicating that the
    // connection failed.  However, for the purposes of this test code,
    // it's fine to pretend this is a client-side error, which will
    // cause the client connection to be dropped.
    proxy_connection_failed(conn, true /* is_client */,
                            "HTTP proxy server connect", error);
    return;
  }
  // We've established a connection, so send back a 200 response code to
  // the client.
  // The write callback inherits our reference to conn.
  grpc_slice slice =
      grpc_slice_from_copied_string("HTTP/1.0 200 connected\r\n\r\n");
  grpc_slice_buffer_add(&conn->client_write_buffer, slice);
  grpc_endpoint_write(conn->client_endpoint, &conn->client_write_buffer,
                      &conn->on_write_response_done);
}

/**
 * Parses the proxy auth header value to check if it matches :-
 * Basic <base64_encoded_expected_cred>
 * Returns true if it matches, false otherwise
 */
static bool proxy_auth_header_matches(char* proxy_auth_header_val,
                                      char* expected_cred) {
  GPR_ASSERT(proxy_auth_header_val != nullptr);
  GPR_ASSERT(expected_cred != nullptr);
  if (strncmp(proxy_auth_header_val, "Basic ", 6) != 0) {
    return false;
  }
  proxy_auth_header_val += 6;
  grpc_slice decoded_slice = grpc_base64_decode(proxy_auth_header_val, 0);
  const bool header_matches =
      grpc_slice_str_cmp(decoded_slice, expected_cred) == 0;
  grpc_slice_unref_internal(decoded_slice);
  return header_matches;
}

// Callback to read the HTTP CONNECT request.
// TODO(roth): Technically, for any of the failure modes handled by this
// function, we should handle the error by returning an HTTP response to
// the client indicating that the request failed.  However, for the purposes
// of this test code, it's fine to pretend this is a client-side error,
// which will cause the client connection to be dropped.
static void on_read_request_done(void* arg, grpc_error* error) {
  proxy_connection* conn = (proxy_connection*)arg;
  gpr_log(GPR_DEBUG, "on_read_request_done: %p %s", conn,
          grpc_error_string(error));
  if (error != GRPC_ERROR_NONE) {
    proxy_connection_failed(conn, true /* is_client */,
                            "HTTP proxy read request", error);
    return;
  }
  // Read request and feed it to the parser.
  for (size_t i = 0; i < conn->client_read_buffer.count; ++i) {
    if (GRPC_SLICE_LENGTH(conn->client_read_buffer.slices[i]) > 0) {
      error = grpc_http_parser_parse(
          &conn->http_parser, conn->client_read_buffer.slices[i], nullptr);
      if (error != GRPC_ERROR_NONE) {
        proxy_connection_failed(conn, true /* is_client */,
                                "HTTP proxy request parse", error);
        GRPC_ERROR_UNREF(error);
        return;
      }
    }
  }
  grpc_slice_buffer_reset_and_unref(&conn->client_read_buffer);
  // If we're not done reading the request, read more data.
  if (conn->http_parser.state != GRPC_HTTP_BODY) {
    grpc_endpoint_read(conn->client_endpoint, &conn->client_read_buffer,
                       &conn->on_read_request_done);
    return;
  }
  // Make sure we got a CONNECT request.
  if (strcmp(conn->http_request.method, "CONNECT") != 0) {
    char* msg;
    gpr_asprintf(&msg, "HTTP proxy got request method %s",
                 conn->http_request.method);
    error = GRPC_ERROR_CREATE_FROM_COPIED_STRING(msg);
    gpr_free(msg);
    proxy_connection_failed(conn, true /* is_client */,
                            "HTTP proxy read request", error);
    GRPC_ERROR_UNREF(error);
    return;
  }
  // If proxy auth is being used, check if the header is present and as expected
  const grpc_arg* proxy_auth_arg = grpc_channel_args_find(
      conn->proxy->channel_args, GRPC_ARG_HTTP_PROXY_AUTH_CREDS);
  if (proxy_auth_arg != nullptr && proxy_auth_arg->type == GRPC_ARG_STRING) {
    bool client_authenticated = false;
    for (size_t i = 0; i < conn->http_request.hdr_count; i++) {
      if (strcmp(conn->http_request.hdrs[i].key, "Proxy-Authorization") == 0) {
        client_authenticated = proxy_auth_header_matches(
            conn->http_request.hdrs[i].value, proxy_auth_arg->value.string);
        break;
      }
    }
    if (!client_authenticated) {
      const char* msg = "HTTP Connect could not verify authentication";
      error = GRPC_ERROR_CREATE_FROM_STATIC_STRING(msg);
      proxy_connection_failed(conn, true /* is_client */,
                              "HTTP proxy read request", error);
      GRPC_ERROR_UNREF(error);
      return;
    }
  }
  // Resolve address.
  grpc_resolved_addresses* resolved_addresses = nullptr;
  error = grpc_blocking_resolve_address(conn->http_request.path, "80",
                                        &resolved_addresses);
  if (error != GRPC_ERROR_NONE) {
    proxy_connection_failed(conn, true /* is_client */, "HTTP proxy DNS lookup",
                            error);
    GRPC_ERROR_UNREF(error);
    return;
  }
  GPR_ASSERT(resolved_addresses->naddrs >= 1);
  // Connect to requested address.
  // The connection callback inherits our reference to conn.
  const grpc_millis deadline =
<<<<<<< HEAD
      grpc_core::ExecCtx::Get()->Now() + 10 * GPR_MS_PER_SEC;
  grpc_tcp_client_connect(&conn->on_server_connect_done, &conn->server_endpoint,
                          conn->pollset_set, NULL,
=======
      grpc_exec_ctx_now(exec_ctx) + 10 * GPR_MS_PER_SEC;
  grpc_tcp_client_connect(exec_ctx, &conn->on_server_connect_done,
                          &conn->server_endpoint, conn->pollset_set, nullptr,
>>>>>>> 82c8f945
                          &resolved_addresses->addrs[0], deadline);
  grpc_resolved_addresses_destroy(resolved_addresses);
}

static void on_accept(void* arg, grpc_endpoint* endpoint,
                      grpc_pollset* accepting_pollset,
                      grpc_tcp_server_acceptor* acceptor) {
  gpr_free(acceptor);
  grpc_end2end_http_proxy* proxy = (grpc_end2end_http_proxy*)arg;
  // Instantiate proxy_connection.
  proxy_connection* conn = (proxy_connection*)gpr_zalloc(sizeof(*conn));
  gpr_ref(&proxy->users);
  conn->client_endpoint = endpoint;
  conn->proxy = proxy;
  gpr_ref_init(&conn->refcount, 1);
  conn->pollset_set = grpc_pollset_set_create();
  grpc_pollset_set_add_pollset(conn->pollset_set, proxy->pollset);
  grpc_endpoint_add_to_pollset_set(endpoint, conn->pollset_set);
  GRPC_CLOSURE_INIT(&conn->on_read_request_done, on_read_request_done, conn,
                    grpc_combiner_scheduler(conn->proxy->combiner));
  GRPC_CLOSURE_INIT(&conn->on_server_connect_done, on_server_connect_done, conn,
                    grpc_combiner_scheduler(conn->proxy->combiner));
  GRPC_CLOSURE_INIT(&conn->on_write_response_done, on_write_response_done, conn,
                    grpc_combiner_scheduler(conn->proxy->combiner));
  GRPC_CLOSURE_INIT(&conn->on_client_read_done, on_client_read_done, conn,
                    grpc_combiner_scheduler(conn->proxy->combiner));
  GRPC_CLOSURE_INIT(&conn->on_client_write_done, on_client_write_done, conn,
                    grpc_combiner_scheduler(conn->proxy->combiner));
  GRPC_CLOSURE_INIT(&conn->on_server_read_done, on_server_read_done, conn,
                    grpc_combiner_scheduler(conn->proxy->combiner));
  GRPC_CLOSURE_INIT(&conn->on_server_write_done, on_server_write_done, conn,
                    grpc_combiner_scheduler(conn->proxy->combiner));
  grpc_slice_buffer_init(&conn->client_read_buffer);
  grpc_slice_buffer_init(&conn->client_deferred_write_buffer);
  grpc_slice_buffer_init(&conn->client_write_buffer);
  grpc_slice_buffer_init(&conn->server_read_buffer);
  grpc_slice_buffer_init(&conn->server_deferred_write_buffer);
  grpc_slice_buffer_init(&conn->server_write_buffer);
  grpc_http_parser_init(&conn->http_parser, GRPC_HTTP_REQUEST,
                        &conn->http_request);
  grpc_endpoint_read(conn->client_endpoint, &conn->client_read_buffer,
                     &conn->on_read_request_done);
}

//
// Proxy class
//

static void thread_main(void* arg) {
  grpc_end2end_http_proxy* proxy = (grpc_end2end_http_proxy*)arg;
  grpc_core::ExecCtx _local_exec_ctx;
  do {
    gpr_ref(&proxy->users);
    grpc_pollset_worker* worker = nullptr;
    gpr_mu_lock(proxy->mu);
    GRPC_LOG_IF_ERROR(
        "grpc_pollset_work",
        grpc_pollset_work(proxy->pollset, &worker,
                          grpc_core::ExecCtx::Get()->Now() + GPR_MS_PER_SEC));
    gpr_mu_unlock(proxy->mu);
    grpc_core::ExecCtx::Get()->Flush();
  } while (!gpr_unref(&proxy->users));
}

grpc_end2end_http_proxy* grpc_end2end_http_proxy_create(
    grpc_channel_args* args) {
  grpc_core::ExecCtx _local_exec_ctx;
  grpc_end2end_http_proxy* proxy =
      (grpc_end2end_http_proxy*)gpr_malloc(sizeof(*proxy));
  memset(proxy, 0, sizeof(*proxy));
  proxy->combiner = grpc_combiner_create();
  gpr_ref_init(&proxy->users, 1);
  // Construct proxy address.
  const int proxy_port = grpc_pick_unused_port_or_die();
  gpr_join_host_port(&proxy->proxy_name, "localhost", proxy_port);
  gpr_log(GPR_INFO, "Proxy address: %s", proxy->proxy_name);
  // Create TCP server.
  proxy->channel_args = grpc_channel_args_copy(args);
<<<<<<< HEAD
  grpc_error* error =
      grpc_tcp_server_create(NULL, proxy->channel_args, &proxy->server);
=======
  grpc_error* error = grpc_tcp_server_create(
      &exec_ctx, nullptr, proxy->channel_args, &proxy->server);
>>>>>>> 82c8f945
  GPR_ASSERT(error == GRPC_ERROR_NONE);
  // Bind to port.
  grpc_resolved_address resolved_addr;
  struct sockaddr_in* addr = (struct sockaddr_in*)resolved_addr.addr;
  memset(&resolved_addr, 0, sizeof(resolved_addr));
  addr->sin_family = AF_INET;
  grpc_sockaddr_set_port(&resolved_addr, proxy_port);
  int port;
  error = grpc_tcp_server_add_port(proxy->server, &resolved_addr, &port);
  GPR_ASSERT(error == GRPC_ERROR_NONE);
  GPR_ASSERT(port == proxy_port);
  // Start server.
  proxy->pollset = (grpc_pollset*)gpr_zalloc(grpc_pollset_size());
  grpc_pollset_init(proxy->pollset, &proxy->mu);
  grpc_tcp_server_start(proxy->server, &proxy->pollset, 1, on_accept, proxy);

  // Start proxy thread.
  gpr_thd_options opt = gpr_thd_options_default();
  gpr_thd_options_set_joinable(&opt);
  GPR_ASSERT(gpr_thd_new(&proxy->thd, thread_main, proxy, &opt));
  return proxy;
}

static void destroy_pollset(void* arg, grpc_error* error) {
  grpc_pollset* pollset = (grpc_pollset*)arg;
  grpc_pollset_destroy(pollset);
  gpr_free(pollset);
}

void grpc_end2end_http_proxy_destroy(grpc_end2end_http_proxy* proxy) {
  gpr_unref(&proxy->users);  // Signal proxy thread to shutdown.
  grpc_core::ExecCtx _local_exec_ctx;
  gpr_thd_join(proxy->thd);
  grpc_tcp_server_shutdown_listeners(proxy->server);
  grpc_tcp_server_unref(proxy->server);
  gpr_free(proxy->proxy_name);
  grpc_channel_args_destroy(proxy->channel_args);
  grpc_pollset_shutdown(proxy->pollset,
                        GRPC_CLOSURE_CREATE(destroy_pollset, proxy->pollset,
                                            grpc_schedule_on_exec_ctx));
  GRPC_COMBINER_UNREF(proxy->combiner, "test");
  gpr_free(proxy);
}

const char* grpc_end2end_http_proxy_get_proxy_name(
    grpc_end2end_http_proxy* proxy) {
  return proxy->proxy_name;
}<|MERGE_RESOLUTION|>--- conflicted
+++ resolved
@@ -106,15 +106,9 @@
   if (gpr_unref(&conn->refcount)) {
     gpr_log(GPR_DEBUG, "endpoints: %p %p", conn->client_endpoint,
             conn->server_endpoint);
-<<<<<<< HEAD
     grpc_endpoint_destroy(conn->client_endpoint);
-    if (conn->server_endpoint != NULL) {
+    if (conn->server_endpoint != nullptr) {
       grpc_endpoint_destroy(conn->server_endpoint);
-=======
-    grpc_endpoint_destroy(exec_ctx, conn->client_endpoint);
-    if (conn->server_endpoint != nullptr) {
-      grpc_endpoint_destroy(exec_ctx, conn->server_endpoint);
->>>>>>> 82c8f945
     }
     grpc_pollset_set_destroy(conn->pollset_set);
     grpc_slice_buffer_destroy_internal(&conn->client_read_buffer);
@@ -137,17 +131,9 @@
   const char* msg = grpc_error_string(error);
   gpr_log(GPR_INFO, "%s: %s", prefix, msg);
 
-<<<<<<< HEAD
   grpc_endpoint_shutdown(conn->client_endpoint, GRPC_ERROR_REF(error));
-  if (conn->server_endpoint != NULL) {
+  if (conn->server_endpoint != nullptr) {
     grpc_endpoint_shutdown(conn->server_endpoint, GRPC_ERROR_REF(error));
-=======
-  grpc_endpoint_shutdown(exec_ctx, conn->client_endpoint,
-                         GRPC_ERROR_REF(error));
-  if (conn->server_endpoint != nullptr) {
-    grpc_endpoint_shutdown(exec_ctx, conn->server_endpoint,
-                           GRPC_ERROR_REF(error));
->>>>>>> 82c8f945
   }
   proxy_connection_unref(conn, "conn_failed");
 }
@@ -406,15 +392,9 @@
   // Connect to requested address.
   // The connection callback inherits our reference to conn.
   const grpc_millis deadline =
-<<<<<<< HEAD
       grpc_core::ExecCtx::Get()->Now() + 10 * GPR_MS_PER_SEC;
   grpc_tcp_client_connect(&conn->on_server_connect_done, &conn->server_endpoint,
-                          conn->pollset_set, NULL,
-=======
-      grpc_exec_ctx_now(exec_ctx) + 10 * GPR_MS_PER_SEC;
-  grpc_tcp_client_connect(exec_ctx, &conn->on_server_connect_done,
-                          &conn->server_endpoint, conn->pollset_set, nullptr,
->>>>>>> 82c8f945
+                          conn->pollset_set, nullptr,
                           &resolved_addresses->addrs[0], deadline);
   grpc_resolved_addresses_destroy(resolved_addresses);
 }
@@ -493,13 +473,8 @@
   gpr_log(GPR_INFO, "Proxy address: %s", proxy->proxy_name);
   // Create TCP server.
   proxy->channel_args = grpc_channel_args_copy(args);
-<<<<<<< HEAD
   grpc_error* error =
-      grpc_tcp_server_create(NULL, proxy->channel_args, &proxy->server);
-=======
-  grpc_error* error = grpc_tcp_server_create(
-      &exec_ctx, nullptr, proxy->channel_args, &proxy->server);
->>>>>>> 82c8f945
+      grpc_tcp_server_create(nullptr, proxy->channel_args, &proxy->server);
   GPR_ASSERT(error == GRPC_ERROR_NONE);
   // Bind to port.
   grpc_resolved_address resolved_addr;
