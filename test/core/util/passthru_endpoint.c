--- conflicted
+++ resolved
@@ -143,11 +143,7 @@
 static void me_destroy(grpc_exec_ctx *exec_ctx, grpc_endpoint *ep) {
   half *m = (half *)ep;
   grpc_resource_user_shutdown(exec_ctx, &m->resource_user,
-<<<<<<< HEAD
-                            grpc_closure_create(me_really_destroy, m));
-=======
                               grpc_closure_create(me_really_destroy, m));
->>>>>>> 91d0093e
 }
 
 static char *me_get_peer(grpc_endpoint *ep) {
@@ -174,12 +170,8 @@
 };
 
 static void half_init(half *m, passthru_endpoint *parent,
-<<<<<<< HEAD
-                      grpc_resource_quota *resource_quota, const char *half_name) {
-=======
                       grpc_resource_quota *resource_quota,
                       const char *half_name) {
->>>>>>> 91d0093e
   m->base.vtable = &vtable;
   m->parent = parent;
   gpr_slice_buffer_init(&m->read_buffer);
