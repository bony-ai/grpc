# Copyright 2017 gRPC authors.
#
# Licensed under the Apache License, Version 2.0 (the "License");
# you may not use this file except in compliance with the License.
# You may obtain a copy of the License at
#
#     http://www.apache.org/licenses/LICENSE-2.0
#
# Unless required by applicable law or agreed to in writing, software
# distributed under the License is distributed on an "AS IS" BASIS,
# WITHOUT WARRANTIES OR CONDITIONS OF ANY KIND, either express or implied.
# See the License for the specific language governing permissions and
# limitations under the License.

licenses(["notice"])  # Apache v2

load("//bazel:grpc_build_system.bzl", "grpc_cc_binary", "grpc_cc_library", "grpc_cc_test", "grpc_package")

grpc_package(
    name = "test/cpp/end2end",
    visibility = "public",
)  # Allows external users to implement end2end tests.

grpc_cc_library(
    name = "test_service_impl",
    testonly = True,
    srcs = ["test_service_impl.cc"],
    hdrs = ["test_service_impl.h"],
    external_deps = [
        "gtest",
    ],
    deps = [
        "//src/proto/grpc/testing:echo_proto",
        "//test/cpp/util:test_util",
    ],
)

grpc_cc_library(
    name = "test_health_check_service_impl",
    testonly = True,
    srcs = ["test_health_check_service_impl.cc"],
    hdrs = ["test_health_check_service_impl.h"],
    deps = [
        "//:grpc",
        "//:grpc++",
        "//src/proto/grpc/health/v1:health_proto",
    ],
)

grpc_cc_library(
    name = "interceptors_util",
    testonly = True,
    srcs = ["interceptors_util.cc"],
    hdrs = ["interceptors_util.h"],
    external_deps = [
        "gtest",
    ],
    deps = [
        "//src/proto/grpc/testing:echo_proto",
        "//test/cpp/util:test_util",
    ],
)

grpc_cc_test(
    name = "async_end2end_test",
    srcs = ["async_end2end_test.cc"],
    external_deps = [
        "gtest",
    ],
    deps = [
        "//:gpr",
        "//:grpc",
        "//:grpc++",
        "//src/proto/grpc/health/v1:health_proto",
        "//src/proto/grpc/testing:echo_messages_proto",
        "//src/proto/grpc/testing:echo_proto",
        "//src/proto/grpc/testing/duplicate:echo_duplicate_proto",
        "//test/core/util:grpc_test_util",
        "//test/cpp/util:test_util",
    ],
)

grpc_cc_test(
    name = "time_change_test",
    srcs = ["time_change_test.cc"],
    data = [
        ":client_crash_test_server",
    ],
    external_deps = [
        "gtest",
    ],
    deps = [
        ":test_service_impl",
        "//:gpr",
        "//:grpc",
        "//:grpc++",
        "//src/proto/grpc/testing:echo_messages_proto",
        "//src/proto/grpc/testing:echo_proto",
        "//test/core/util:grpc_test_util",
        "//test/cpp/util:test_util",
    ],
)

grpc_cc_test(
    name = "client_crash_test",
    srcs = ["client_crash_test.cc"],
    data = [
        ":client_crash_test_server",
    ],
    external_deps = [
        "gtest",
    ],
    deps = [
        "//:gpr",
        "//:grpc",
        "//:grpc++",
        "//src/proto/grpc/testing:echo_messages_proto",
        "//src/proto/grpc/testing:echo_proto",
        "//src/proto/grpc/testing/duplicate:echo_duplicate_proto",
        "//test/core/util:grpc_test_util",
        "//test/cpp/util:test_util",
    ],
)

grpc_cc_binary(
    name = "client_crash_test_server",
    testonly = True,
    srcs = ["client_crash_test_server.cc"],
    external_deps = [
        "gflags",
        "gtest",
    ],
    deps = [
        ":test_service_impl",
        "//:gpr",
        "//:grpc",
        "//:grpc++",
        "//src/proto/grpc/testing:echo_messages_proto",
        "//src/proto/grpc/testing:echo_proto",
        "//src/proto/grpc/testing/duplicate:echo_duplicate_proto",
        "//test/core/util:grpc_test_util",
        "//test/cpp/util:test_util",
    ],
)

grpc_cc_test(
    name = "client_callback_end2end_test",
    srcs = ["client_callback_end2end_test.cc"],
    external_deps = [
        "gtest",
    ],
    deps = [
        ":test_service_impl",
        "//:gpr",
        "//:grpc",
        "//:grpc++",
        "//src/proto/grpc/testing:echo_messages_proto",
        "//src/proto/grpc/testing:echo_proto",
        "//src/proto/grpc/testing:simple_messages_proto",
        "//test/core/util:grpc_test_util",
        "//test/cpp/util:test_util",
    ],
)

grpc_cc_test(
    name = "client_interceptors_end2end_test",
    srcs = ["client_interceptors_end2end_test.cc"],
    external_deps = [
        "gtest",
    ],
    deps = [
        ":interceptors_util",
        ":test_service_impl",
        "//:gpr",
        "//:grpc",
        "//:grpc++",
        "//src/proto/grpc/testing:echo_messages_proto",
        "//src/proto/grpc/testing:echo_proto",
        "//test/core/util:grpc_test_util",
        "//test/cpp/util:test_util",
    ],
)

grpc_cc_library(
    name = "end2end_test_lib",
    testonly = True,
    srcs = ["end2end_test.cc"],
    external_deps = [
        "gtest",
    ],
    deps = [
        ":interceptors_util",
        ":test_service_impl",
        "//:gpr",
        "//:grpc",
        "//:grpc++",
        "//src/proto/grpc/testing:echo_messages_proto",
        "//src/proto/grpc/testing:echo_proto",
        "//src/proto/grpc/testing/duplicate:echo_duplicate_proto",
        "//test/core/util:grpc_test_util",
        "//test/cpp/util:test_util",
    ],
)

grpc_cc_test(
    name = "channelz_service_test",
    srcs = ["channelz_service_test.cc"],
    external_deps = [
        "gtest",
    ],
    deps = [
        ":test_service_impl",
        "//:gpr",
        "//:grpc",
        "//:grpc++",
        "//:grpcpp_channelz",
        "//src/proto/grpc/channelz:channelz_proto",
        "//src/proto/grpc/testing:echo_messages_proto",
        "//src/proto/grpc/testing:echo_proto",
        "//test/core/util:grpc_test_util",
        "//test/cpp/util:test_util",
    ],
)

grpc_cc_test(
    name = "server_early_return_test",
    srcs = ["server_early_return_test.cc"],
    external_deps = [
        "gtest",
    ],
    deps = [
        "//:gpr",
        "//:grpc",
        "//:grpc++",
        "//src/proto/grpc/testing:echo_messages_proto",
        "//src/proto/grpc/testing:echo_proto",
        "//test/core/util:grpc_test_util",
        "//test/cpp/util:test_util",
    ],
)

grpc_cc_test(
    name = "end2end_test",
    size = "large",  # with poll-cv this takes long, see #17493
    deps = [
        ":end2end_test_lib",
    ],
)

grpc_cc_test(
    name = "exception_test",
    srcs = ["exception_test.cc"],
    external_deps = [
        "gtest",
    ],
    deps = [
        "//:gpr",
        "//:grpc",
        "//:grpc++",
        "//src/proto/grpc/testing:echo_messages_proto",
        "//src/proto/grpc/testing:echo_proto",
        "//test/core/util:grpc_test_util",
        "//test/cpp/util:test_util",
    ],
)

grpc_cc_test(
    name = "filter_end2end_test",
    srcs = ["filter_end2end_test.cc"],
    external_deps = [
        "gtest",
    ],
    deps = [
        "//:gpr",
        "//:grpc",
        "//:grpc++",
        "//src/proto/grpc/testing:echo_messages_proto",
        "//src/proto/grpc/testing:echo_proto",
        "//src/proto/grpc/testing/duplicate:echo_duplicate_proto",
        "//test/core/util:grpc_test_util",
        "//test/cpp/util:test_util",
    ],
)

grpc_cc_test(
    name = "generic_end2end_test",
    srcs = ["generic_end2end_test.cc"],
    external_deps = [
        "gtest",
    ],
    deps = [
        "//:gpr",
        "//:grpc",
        "//:grpc++",
        "//src/proto/grpc/testing:echo_messages_proto",
        "//src/proto/grpc/testing:echo_proto",
        "//src/proto/grpc/testing/duplicate:echo_duplicate_proto",
        "//test/core/util:grpc_test_util",
        "//test/cpp/util:test_util",
    ],
)

grpc_cc_test(
    name = "health_service_end2end_test",
    srcs = ["health_service_end2end_test.cc"],
    external_deps = [
        "gtest",
    ],
    deps = [
        ":test_health_check_service_impl",
        ":test_service_impl",
        "//:gpr",
        "//:grpc",
        "//:grpc++",
        "//src/proto/grpc/health/v1:health_proto",
        "//src/proto/grpc/testing:echo_messages_proto",
        "//src/proto/grpc/testing:echo_proto",
        "//src/proto/grpc/testing/duplicate:echo_duplicate_proto",
        "//test/core/util:grpc_test_util",
        "//test/cpp/util:test_util",
    ],
)

grpc_cc_test(
    name = "hybrid_end2end_test",
    srcs = ["hybrid_end2end_test.cc"],
    external_deps = [
        "gtest",
    ],
    deps = [
        ":test_service_impl",
        "//:gpr",
        "//:grpc",
        "//:grpc++",
        "//src/proto/grpc/testing:echo_messages_proto",
        "//src/proto/grpc/testing:echo_proto",
        "//src/proto/grpc/testing/duplicate:echo_duplicate_proto",
        "//test/core/util:grpc_test_util",
        "//test/cpp/util:test_util",
    ],
)

grpc_cc_test(
    name = "raw_end2end_test",
    srcs = ["raw_end2end_test.cc"],
    external_deps = [
        "gtest",
    ],
    deps = [
        ":test_service_impl",
        "//:gpr",
        "//:grpc",
        "//:grpc++",
        "//src/proto/grpc/testing:echo_messages_proto",
        "//src/proto/grpc/testing:echo_proto",
        "//src/proto/grpc/testing/duplicate:echo_duplicate_proto",
        "//test/core/util:grpc_test_util",
        "//test/cpp/util:test_util",
    ],
)

grpc_cc_test(
    name = "mock_test",
    srcs = ["mock_test.cc"],
    external_deps = [
        "gmock",
        "gtest",
    ],
    deps = [
        "//:gpr",
        "//:grpc",
        "//:grpc++",
        "//:grpc++_test",
        "//src/proto/grpc/testing:echo_messages_proto",
        "//src/proto/grpc/testing:echo_proto",
        "//src/proto/grpc/testing/duplicate:echo_duplicate_proto",
        "//test/core/util:grpc_test_util",
        "//test/cpp/util:test_util",
    ],
)

grpc_cc_test(
    name = "nonblocking_test",
    srcs = ["nonblocking_test.cc"],
    external_deps = [
        "gtest",
    ],
    deps = [
        "//:gpr",
        "//:grpc",
        "//:grpc++",
        "//src/proto/grpc/testing:echo_messages_proto",
        "//src/proto/grpc/testing:echo_proto",
        "//test/core/util:grpc_test_util",
        "//test/cpp/util:test_util",
    ],
)

grpc_cc_test(
    name = "client_lb_end2end_test",
    srcs = ["client_lb_end2end_test.cc"],
    external_deps = [
        "gtest",
    ],
    deps = [
        ":test_service_impl",
        "//:gpr",
        "//:grpc",
        "//:grpc++",
        "//src/proto/grpc/testing:echo_messages_proto",
        "//src/proto/grpc/testing:echo_proto",
        "//src/proto/grpc/testing/duplicate:echo_duplicate_proto",
        "//test/core/util:grpc_test_util",
        "//test/core/util:test_lb_policies",
        "//test/cpp/util:test_util",
    ],
)

grpc_cc_test(
    name = "grpclb_end2end_test",
    srcs = ["grpclb_end2end_test.cc"],
    external_deps = [
        "gmock",
        "gtest",
    ],
    deps = [
        ":test_service_impl",
        "//:gpr",
        "//:grpc",
        "//:grpc++",
        "//:grpc_resolver_fake",
        "//src/proto/grpc/lb/v1:load_balancer_proto",
        "//src/proto/grpc/testing:echo_messages_proto",
        "//src/proto/grpc/testing:echo_proto",
        "//src/proto/grpc/testing/duplicate:echo_duplicate_proto",
        "//test/core/util:grpc_test_util",
        "//test/cpp/util:test_util",
    ],
)

grpc_cc_test(
    name = "proto_server_reflection_test",
    srcs = ["proto_server_reflection_test.cc"],
    external_deps = [
        "gtest",
        "gflags",
    ],
    deps = [
        ":test_service_impl",
        "//:gpr",
        "//:grpc",
        "//:grpc++",
        "//:grpc++_reflection",
        "//src/proto/grpc/testing:echo_messages_proto",
        "//src/proto/grpc/testing:echo_proto",
        "//src/proto/grpc/testing/duplicate:echo_duplicate_proto",
        "//test/core/util:grpc_test_util",
        "//test/cpp/util:grpc++_proto_reflection_desc_db",
        "//test/cpp/util:test_util",
    ],
)

grpc_cc_test(
    name = "server_builder_plugin_test",
    srcs = ["server_builder_plugin_test.cc"],
    external_deps = [
        "gtest",
    ],
    deps = [
        ":test_service_impl",
        "//:gpr",
        "//:grpc",
        "//:grpc++",
        "//src/proto/grpc/testing:echo_messages_proto",
        "//src/proto/grpc/testing:echo_proto",
        "//src/proto/grpc/testing/duplicate:echo_duplicate_proto",
        "//test/core/util:grpc_test_util",
        "//test/cpp/util:test_util",
    ],
)

grpc_cc_test(
    name = "server_crash_test",
    srcs = ["server_crash_test.cc"],
    data = [
        ":server_crash_test_client",
    ],
    external_deps = [
        "gtest",
    ],
    deps = [
        "//:gpr",
        "//:grpc",
        "//:grpc++",
        "//src/proto/grpc/testing:echo_messages_proto",
        "//src/proto/grpc/testing:echo_proto",
        "//src/proto/grpc/testing/duplicate:echo_duplicate_proto",
        "//test/core/util:grpc_test_util",
        "//test/cpp/util:test_util",
    ],
)

grpc_cc_binary(
    name = "server_crash_test_client",
    testonly = True,
    srcs = ["server_crash_test_client.cc"],
    external_deps = [
        "gflags",
        "gtest",
    ],
    deps = [
        "//:gpr",
        "//:grpc",
        "//:grpc++",
        "//src/proto/grpc/testing:echo_messages_proto",
        "//src/proto/grpc/testing:echo_proto",
        "//src/proto/grpc/testing/duplicate:echo_duplicate_proto",
        "//test/core/util:grpc_test_util",
        "//test/cpp/util:test_util",
    ],
)

grpc_cc_test(
    name = "server_interceptors_end2end_test",
    srcs = ["server_interceptors_end2end_test.cc"],
    external_deps = [
        "gtest",
    ],
    deps = [
        ":interceptors_util",
        ":test_service_impl",
        "//:gpr",
        "//:grpc",
        "//:grpc++",
        "//src/proto/grpc/testing:echo_messages_proto",
        "//src/proto/grpc/testing:echo_proto",
        "//test/core/util:grpc_test_util",
        "//test/cpp/util:test_util",
    ],
)

grpc_cc_test(
    name = "server_load_reporting_end2end_test",
    srcs = ["server_load_reporting_end2end_test.cc"],
    external_deps = [
        "gtest",
        "gmock",
    ],
    deps = [
        "//:grpcpp_server_load_reporting",
        "//src/proto/grpc/testing:echo_proto",
        "//test/cpp/util:test_util",
    ],
)

grpc_cc_test(
    name = "flaky_network_test",
    srcs = ["flaky_network_test.cc"],
    external_deps = [
        "gtest",
    ],
    tags = ["manual"],
    deps = [
        ":test_service_impl",
        "//:gpr",
        "//:grpc",
        "//:grpc++",
        "//src/proto/grpc/testing:echo_messages_proto",
        "//src/proto/grpc/testing:echo_proto",
        "//test/core/util:grpc_test_util",
        "//test/cpp/util:test_util",
    ],
)

grpc_cc_test(
    name = "shutdown_test",
    srcs = ["shutdown_test.cc"],
    external_deps = [
        "gtest",
    ],
    deps = [
        "//:gpr",
        "//:grpc",
        "//:grpc++",
        "//src/proto/grpc/testing:echo_messages_proto",
        "//src/proto/grpc/testing:echo_proto",
        "//src/proto/grpc/testing/duplicate:echo_duplicate_proto",
        "//test/core/util:grpc_test_util",
        "//test/cpp/util:test_util",
    ],
)

grpc_cc_test(
    name = "streaming_throughput_test",
    srcs = ["streaming_throughput_test.cc"],
    external_deps = [
        "gtest",
    ],
    deps = [
        "//:gpr",
        "//:grpc",
        "//:grpc++",
        "//src/proto/grpc/testing:echo_messages_proto",
        "//src/proto/grpc/testing:echo_proto",
        "//src/proto/grpc/testing/duplicate:echo_duplicate_proto",
        "//test/core/util:grpc_test_util",
        "//test/cpp/util:test_util",
    ],
)

grpc_cc_test(
    name = "thread_stress_test",
    srcs = ["thread_stress_test.cc"],
    external_deps = [
        "gtest",
    ],
    deps = [
        "//:gpr",
        "//:grpc",
        "//:grpc++",
        "//src/proto/grpc/testing:echo_messages_proto",
        "//src/proto/grpc/testing:echo_proto",
        "//src/proto/grpc/testing/duplicate:echo_duplicate_proto",
        "//test/core/util:grpc_test_util",
        "//test/cpp/util:test_util",
    ],
)

grpc_cc_test(
    name = "cfstream_test",
    srcs = ["cfstream_test.cc"],
    external_deps = [
        "gtest",
    ],
    tags = ["manual"],  # test requires root, won't work with bazel RBE
    deps = [
        ":test_service_impl",
        "//:gpr",
        "//:grpc",
        "//:grpc++",
<<<<<<< HEAD
        "//:grpc_cfstream",
=======
>>>>>>> 8fd43c2e
        "//src/proto/grpc/testing:echo_messages_proto",
        "//src/proto/grpc/testing:echo_proto",
        "//src/proto/grpc/testing:simple_messages_proto",
        "//test/core/util:grpc_test_util",
        "//test/cpp/util:test_util",
    ],
)<|MERGE_RESOLUTION|>--- conflicted
+++ resolved
@@ -638,10 +638,6 @@
         "//:gpr",
         "//:grpc",
         "//:grpc++",
-<<<<<<< HEAD
-        "//:grpc_cfstream",
-=======
->>>>>>> 8fd43c2e
         "//src/proto/grpc/testing:echo_messages_proto",
         "//src/proto/grpc/testing:echo_proto",
         "//src/proto/grpc/testing:simple_messages_proto",
