{
  "name": "grpc",
<<<<<<< HEAD
  "version": "0.14.0-dev",
=======
  "version": "0.13.1-pre1",
>>>>>>> 44753c39
  "author": "Google Inc.",
  "description": "gRPC Library for Node",
  "homepage": "http://www.grpc.io/",
  "repository": {
    "type": "git",
    "url": "https://github.com/grpc/grpc.git"
  },
  "bugs": "https://github.com/grpc/grpc/issues",
  "contributors": [
    {
      "name": "Michael Lumish",
      "email": "mlumish@google.com"
    }
  ],
  "directories": {
    "lib": "src/node/src"
  },
  "scripts": {
    "lint": "node ./node_modules/jshint/bin/jshint src/node/src src/node/test src/node/interop src/node/index.js",
    "test": "./node_modules/.bin/mocha src/node/test && npm run-script lint",
    "gen_docs": "./node_modules/.bin/jsdoc -c src/node/jsdoc_conf.json",
    "coverage": "./node_modules/.bin/istanbul cover ./node_modules/.bin/_mocha src/node/test",
    "install": "./node_modules/.bin/node-pre-gyp install --fallback-to-build"
  },
  "bundledDependencies": ["node-pre-gyp"],
  "dependencies": {
    "lodash": "^3.9.3",
    "nan": "^2.0.0",
    "protobufjs": "^4.0.0"
  },
  "devDependencies": {
    "async": "^1.5.0",
    "google-auth-library": "^0.9.2",
    "istanbul": "^0.3.21",
    "jsdoc": "^3.3.2",
    "jshint": "^2.5.0",
    "minimist": "^1.1.0",
    "mocha": "^2.3.4",
    "mocha-jenkins-reporter": "^0.1.9",
    "mustache": "^2.0.0",
    "poisson-process": "^0.2.1"
  },
  "engines": {
    "node": ">=0.12.0"
  },
  "binary": {
    "module_name": "grpc_node",
    "module_path": "./build/Release/",
    "host": "https://storage.googleapis.com/",
    "remote_path": "grpc-precompiled-binaries/node/{name}/v{version}",
    "package_name": "{node_abi}-{platform}-{arch}.tar.gz",
    "module_path": "src/node/extension_binary"
  },
  "files": [
    "LICENSE",
    "src/node/README.md",
    "src/node/health_check",
    "src/proto",
    "etc",
    "src/node/ext/byte_buffer.h",
    "src/node/ext/call.h",
    "src/node/ext/call_credentials.h",
    "src/node/ext/channel.h",
    "src/node/ext/channel_credentials.h",
    "src/node/ext/completion_queue_async_worker.h",
    "src/node/ext/server.h",
    "src/node/ext/server_credentials.h",
    "src/node/ext/timeval.h",
    "src/node/ext/byte_buffer.cc",
    "src/node/ext/call.cc",
    "src/node/ext/call_credentials.cc",
    "src/node/ext/channel.cc",
    "src/node/ext/channel_credentials.cc",
    "src/node/ext/completion_queue_async_worker.cc",
    "src/node/ext/node_grpc.cc",
    "src/node/ext/server.cc",
    "src/node/ext/server_credentials.cc",
    "src/node/ext/timeval.cc",
    "src/node/index.js",
    "src/node/src/client.js",
    "src/node/src/common.js",
    "src/node/src/credentials.js",
    "src/node/src/grpc_extension.js",
    "src/node/src/metadata.js",
    "src/node/src/server.js",
    "include/grpc/grpc_security.h",
    "include/grpc/impl/codegen/byte_buffer.h",
    "include/grpc/impl/codegen/compression_types.h",
    "include/grpc/impl/codegen/connectivity_state.h",
    "include/grpc/impl/codegen/grpc_types.h",
    "include/grpc/impl/codegen/propagation_bits.h",
    "include/grpc/impl/codegen/status.h",
    "include/grpc/byte_buffer.h",
    "include/grpc/byte_buffer_reader.h",
    "include/grpc/compression.h",
    "include/grpc/grpc.h",
    "include/grpc/status.h",
    "include/grpc/census.h",
    "src/core/security/auth_filters.h",
    "src/core/security/base64.h",
    "src/core/security/credentials.h",
    "src/core/security/handshake.h",
    "src/core/security/json_token.h",
    "src/core/security/jwt_verifier.h",
    "src/core/security/secure_endpoint.h",
    "src/core/security/security_connector.h",
    "src/core/security/security_context.h",
    "src/core/tsi/fake_transport_security.h",
    "src/core/tsi/ssl_transport_security.h",
    "src/core/tsi/ssl_types.h",
    "src/core/tsi/transport_security.h",
    "src/core/tsi/transport_security_interface.h",
    "src/core/census/grpc_filter.h",
    "src/core/channel/channel_args.h",
    "src/core/channel/channel_stack.h",
    "src/core/channel/client_channel.h",
    "src/core/channel/client_uchannel.h",
    "src/core/channel/compress_filter.h",
    "src/core/channel/connected_channel.h",
    "src/core/channel/context.h",
    "src/core/channel/http_client_filter.h",
    "src/core/channel/http_server_filter.h",
    "src/core/channel/subchannel_call_holder.h",
    "src/core/client_config/client_config.h",
    "src/core/client_config/connector.h",
    "src/core/client_config/initial_connect_string.h",
    "src/core/client_config/lb_policies/pick_first.h",
    "src/core/client_config/lb_policies/round_robin.h",
    "src/core/client_config/lb_policy.h",
    "src/core/client_config/lb_policy_factory.h",
    "src/core/client_config/lb_policy_registry.h",
    "src/core/client_config/resolver.h",
    "src/core/client_config/resolver_factory.h",
    "src/core/client_config/resolver_registry.h",
    "src/core/client_config/resolvers/dns_resolver.h",
    "src/core/client_config/resolvers/sockaddr_resolver.h",
    "src/core/client_config/subchannel.h",
    "src/core/client_config/subchannel_factory.h",
    "src/core/client_config/uri_parser.h",
    "src/core/compression/algorithm_metadata.h",
    "src/core/compression/message_compress.h",
    "src/core/debug/trace.h",
    "src/core/httpcli/format_request.h",
    "src/core/httpcli/httpcli.h",
    "src/core/httpcli/parser.h",
    "src/core/iomgr/closure.h",
    "src/core/iomgr/endpoint.h",
    "src/core/iomgr/endpoint_pair.h",
    "src/core/iomgr/exec_ctx.h",
    "src/core/iomgr/executor.h",
    "src/core/iomgr/fd_posix.h",
    "src/core/iomgr/iocp_windows.h",
    "src/core/iomgr/iomgr.h",
    "src/core/iomgr/iomgr_internal.h",
    "src/core/iomgr/iomgr_posix.h",
    "src/core/iomgr/pollset.h",
    "src/core/iomgr/pollset_posix.h",
    "src/core/iomgr/pollset_set.h",
    "src/core/iomgr/pollset_set_posix.h",
    "src/core/iomgr/pollset_set_windows.h",
    "src/core/iomgr/pollset_windows.h",
    "src/core/iomgr/resolve_address.h",
    "src/core/iomgr/sockaddr.h",
    "src/core/iomgr/sockaddr_posix.h",
    "src/core/iomgr/sockaddr_utils.h",
    "src/core/iomgr/sockaddr_win32.h",
    "src/core/iomgr/socket_utils_posix.h",
    "src/core/iomgr/socket_windows.h",
    "src/core/iomgr/tcp_client.h",
    "src/core/iomgr/tcp_posix.h",
    "src/core/iomgr/tcp_server.h",
    "src/core/iomgr/tcp_windows.h",
    "src/core/iomgr/time_averaged_stats.h",
    "src/core/iomgr/timer.h",
    "src/core/iomgr/timer_heap.h",
    "src/core/iomgr/timer_internal.h",
    "src/core/iomgr/udp_server.h",
    "src/core/iomgr/wakeup_fd_pipe.h",
    "src/core/iomgr/wakeup_fd_posix.h",
    "src/core/iomgr/workqueue.h",
    "src/core/iomgr/workqueue_posix.h",
    "src/core/iomgr/workqueue_windows.h",
    "src/core/json/json.h",
    "src/core/json/json_common.h",
    "src/core/json/json_reader.h",
    "src/core/json/json_writer.h",
    "src/core/statistics/census_interface.h",
    "src/core/statistics/census_rpc_stats.h",
    "src/core/surface/api_trace.h",
    "src/core/surface/call.h",
    "src/core/surface/call_test_only.h",
    "src/core/surface/channel.h",
    "src/core/surface/completion_queue.h",
    "src/core/surface/event_string.h",
    "src/core/surface/init.h",
    "src/core/surface/server.h",
    "src/core/surface/surface_trace.h",
    "src/core/transport/byte_stream.h",
    "src/core/transport/chttp2/alpn.h",
    "src/core/transport/chttp2/bin_encoder.h",
    "src/core/transport/chttp2/frame.h",
    "src/core/transport/chttp2/frame_data.h",
    "src/core/transport/chttp2/frame_goaway.h",
    "src/core/transport/chttp2/frame_ping.h",
    "src/core/transport/chttp2/frame_rst_stream.h",
    "src/core/transport/chttp2/frame_settings.h",
    "src/core/transport/chttp2/frame_window_update.h",
    "src/core/transport/chttp2/hpack_encoder.h",
    "src/core/transport/chttp2/hpack_parser.h",
    "src/core/transport/chttp2/hpack_table.h",
    "src/core/transport/chttp2/http2_errors.h",
    "src/core/transport/chttp2/huffsyms.h",
    "src/core/transport/chttp2/incoming_metadata.h",
    "src/core/transport/chttp2/internal.h",
    "src/core/transport/chttp2/status_conversion.h",
    "src/core/transport/chttp2/stream_map.h",
    "src/core/transport/chttp2/timeout_encoding.h",
    "src/core/transport/chttp2/varint.h",
    "src/core/transport/chttp2_transport.h",
    "src/core/transport/connectivity_state.h",
    "src/core/transport/metadata.h",
    "src/core/transport/metadata_batch.h",
    "src/core/transport/static_metadata.h",
    "src/core/transport/transport.h",
    "src/core/transport/transport_impl.h",
    "src/core/census/aggregation.h",
    "src/core/census/rpc_metric_id.h",
    "src/core/httpcli/httpcli_security_connector.c",
    "src/core/security/base64.c",
    "src/core/security/client_auth_filter.c",
    "src/core/security/credentials.c",
    "src/core/security/credentials_metadata.c",
    "src/core/security/credentials_posix.c",
    "src/core/security/credentials_win32.c",
    "src/core/security/google_default_credentials.c",
    "src/core/security/handshake.c",
    "src/core/security/json_token.c",
    "src/core/security/jwt_verifier.c",
    "src/core/security/secure_endpoint.c",
    "src/core/security/security_connector.c",
    "src/core/security/security_context.c",
    "src/core/security/server_auth_filter.c",
    "src/core/security/server_secure_chttp2.c",
    "src/core/surface/init_secure.c",
    "src/core/surface/secure_channel_create.c",
    "src/core/tsi/fake_transport_security.c",
    "src/core/tsi/ssl_transport_security.c",
    "src/core/tsi/transport_security.c",
    "src/core/census/grpc_context.c",
    "src/core/census/grpc_filter.c",
    "src/core/channel/channel_args.c",
    "src/core/channel/channel_stack.c",
    "src/core/channel/client_channel.c",
    "src/core/channel/client_uchannel.c",
    "src/core/channel/compress_filter.c",
    "src/core/channel/connected_channel.c",
    "src/core/channel/http_client_filter.c",
    "src/core/channel/http_server_filter.c",
    "src/core/channel/subchannel_call_holder.c",
    "src/core/client_config/client_config.c",
    "src/core/client_config/connector.c",
    "src/core/client_config/default_initial_connect_string.c",
    "src/core/client_config/initial_connect_string.c",
    "src/core/client_config/lb_policies/pick_first.c",
    "src/core/client_config/lb_policies/round_robin.c",
    "src/core/client_config/lb_policy.c",
    "src/core/client_config/lb_policy_factory.c",
    "src/core/client_config/lb_policy_registry.c",
    "src/core/client_config/resolver.c",
    "src/core/client_config/resolver_factory.c",
    "src/core/client_config/resolver_registry.c",
    "src/core/client_config/resolvers/dns_resolver.c",
    "src/core/client_config/resolvers/sockaddr_resolver.c",
    "src/core/client_config/subchannel.c",
    "src/core/client_config/subchannel_factory.c",
    "src/core/client_config/uri_parser.c",
    "src/core/compression/algorithm.c",
    "src/core/compression/message_compress.c",
    "src/core/debug/trace.c",
    "src/core/httpcli/format_request.c",
    "src/core/httpcli/httpcli.c",
    "src/core/httpcli/parser.c",
    "src/core/iomgr/closure.c",
    "src/core/iomgr/endpoint.c",
    "src/core/iomgr/endpoint_pair_posix.c",
    "src/core/iomgr/endpoint_pair_windows.c",
    "src/core/iomgr/exec_ctx.c",
    "src/core/iomgr/executor.c",
    "src/core/iomgr/fd_posix.c",
    "src/core/iomgr/iocp_windows.c",
    "src/core/iomgr/iomgr.c",
    "src/core/iomgr/iomgr_posix.c",
    "src/core/iomgr/iomgr_windows.c",
    "src/core/iomgr/pollset_multipoller_with_epoll.c",
    "src/core/iomgr/pollset_multipoller_with_poll_posix.c",
    "src/core/iomgr/pollset_posix.c",
    "src/core/iomgr/pollset_set_posix.c",
    "src/core/iomgr/pollset_set_windows.c",
    "src/core/iomgr/pollset_windows.c",
    "src/core/iomgr/resolve_address_posix.c",
    "src/core/iomgr/resolve_address_windows.c",
    "src/core/iomgr/sockaddr_utils.c",
    "src/core/iomgr/socket_utils_common_posix.c",
    "src/core/iomgr/socket_utils_linux.c",
    "src/core/iomgr/socket_utils_posix.c",
    "src/core/iomgr/socket_windows.c",
    "src/core/iomgr/tcp_client_posix.c",
    "src/core/iomgr/tcp_client_windows.c",
    "src/core/iomgr/tcp_posix.c",
    "src/core/iomgr/tcp_server_posix.c",
    "src/core/iomgr/tcp_server_windows.c",
    "src/core/iomgr/tcp_windows.c",
    "src/core/iomgr/time_averaged_stats.c",
    "src/core/iomgr/timer.c",
    "src/core/iomgr/timer_heap.c",
    "src/core/iomgr/udp_server.c",
    "src/core/iomgr/wakeup_fd_eventfd.c",
    "src/core/iomgr/wakeup_fd_nospecial.c",
    "src/core/iomgr/wakeup_fd_pipe.c",
    "src/core/iomgr/wakeup_fd_posix.c",
    "src/core/iomgr/workqueue_posix.c",
    "src/core/iomgr/workqueue_windows.c",
    "src/core/json/json.c",
    "src/core/json/json_reader.c",
    "src/core/json/json_string.c",
    "src/core/json/json_writer.c",
    "src/core/surface/alarm.c",
    "src/core/surface/api_trace.c",
    "src/core/surface/byte_buffer.c",
    "src/core/surface/byte_buffer_reader.c",
    "src/core/surface/call.c",
    "src/core/surface/call_details.c",
    "src/core/surface/call_log_batch.c",
    "src/core/surface/channel.c",
    "src/core/surface/channel_connectivity.c",
    "src/core/surface/channel_create.c",
    "src/core/surface/channel_ping.c",
    "src/core/surface/completion_queue.c",
    "src/core/surface/event_string.c",
    "src/core/surface/init.c",
    "src/core/surface/lame_client.c",
    "src/core/surface/metadata_array.c",
    "src/core/surface/server.c",
    "src/core/surface/server_chttp2.c",
    "src/core/surface/server_create.c",
    "src/core/surface/validate_metadata.c",
    "src/core/surface/version.c",
    "src/core/transport/byte_stream.c",
    "src/core/transport/chttp2/alpn.c",
    "src/core/transport/chttp2/bin_encoder.c",
    "src/core/transport/chttp2/frame_data.c",
    "src/core/transport/chttp2/frame_goaway.c",
    "src/core/transport/chttp2/frame_ping.c",
    "src/core/transport/chttp2/frame_rst_stream.c",
    "src/core/transport/chttp2/frame_settings.c",
    "src/core/transport/chttp2/frame_window_update.c",
    "src/core/transport/chttp2/hpack_encoder.c",
    "src/core/transport/chttp2/hpack_parser.c",
    "src/core/transport/chttp2/hpack_table.c",
    "src/core/transport/chttp2/huffsyms.c",
    "src/core/transport/chttp2/incoming_metadata.c",
    "src/core/transport/chttp2/parsing.c",
    "src/core/transport/chttp2/status_conversion.c",
    "src/core/transport/chttp2/stream_lists.c",
    "src/core/transport/chttp2/stream_map.c",
    "src/core/transport/chttp2/timeout_encoding.c",
    "src/core/transport/chttp2/varint.c",
    "src/core/transport/chttp2/writing.c",
    "src/core/transport/chttp2_transport.c",
    "src/core/transport/connectivity_state.c",
    "src/core/transport/metadata.c",
    "src/core/transport/metadata_batch.c",
    "src/core/transport/static_metadata.c",
    "src/core/transport/transport.c",
    "src/core/transport/transport_op_string.c",
    "src/core/census/context.c",
    "src/core/census/initialize.c",
    "src/core/census/operation.c",
    "src/core/census/placeholders.c",
    "src/core/census/tracing.c",
    "third_party/zlib/crc32.h",
    "third_party/zlib/deflate.h",
    "third_party/zlib/gzguts.h",
    "third_party/zlib/inffast.h",
    "third_party/zlib/inffixed.h",
    "third_party/zlib/inflate.h",
    "third_party/zlib/inftrees.h",
    "third_party/zlib/trees.h",
    "third_party/zlib/zconf.h",
    "third_party/zlib/zlib.h",
    "third_party/zlib/zutil.h",
    "third_party/zlib/adler32.c",
    "third_party/zlib/compress.c",
    "third_party/zlib/crc32.c",
    "third_party/zlib/deflate.c",
    "third_party/zlib/gzclose.c",
    "third_party/zlib/gzlib.c",
    "third_party/zlib/gzread.c",
    "third_party/zlib/gzwrite.c",
    "third_party/zlib/infback.c",
    "third_party/zlib/inffast.c",
    "third_party/zlib/inflate.c",
    "third_party/zlib/inftrees.c",
    "third_party/zlib/trees.c",
    "third_party/zlib/uncompr.c",
    "third_party/zlib/zutil.c",
    "include/grpc/support/alloc.h",
    "include/grpc/support/atm.h",
    "include/grpc/support/atm_gcc_atomic.h",
    "include/grpc/support/atm_gcc_sync.h",
    "include/grpc/support/atm_win32.h",
    "include/grpc/support/avl.h",
    "include/grpc/support/cmdline.h",
    "include/grpc/support/cpu.h",
    "include/grpc/support/histogram.h",
    "include/grpc/support/host_port.h",
    "include/grpc/support/log.h",
    "include/grpc/support/log_win32.h",
    "include/grpc/support/port_platform.h",
    "include/grpc/support/slice.h",
    "include/grpc/support/slice_buffer.h",
    "include/grpc/support/string_util.h",
    "include/grpc/support/subprocess.h",
    "include/grpc/support/sync.h",
    "include/grpc/support/sync_generic.h",
    "include/grpc/support/sync_posix.h",
    "include/grpc/support/sync_win32.h",
    "include/grpc/support/thd.h",
    "include/grpc/support/time.h",
    "include/grpc/support/tls.h",
    "include/grpc/support/tls_gcc.h",
    "include/grpc/support/tls_msvc.h",
    "include/grpc/support/tls_pthread.h",
    "include/grpc/support/useful.h",
    "include/grpc/impl/codegen/alloc.h",
    "include/grpc/impl/codegen/atm.h",
    "include/grpc/impl/codegen/atm_gcc_atomic.h",
    "include/grpc/impl/codegen/atm_gcc_sync.h",
    "include/grpc/impl/codegen/atm_win32.h",
    "include/grpc/impl/codegen/log.h",
    "include/grpc/impl/codegen/port_platform.h",
    "include/grpc/impl/codegen/slice.h",
    "include/grpc/impl/codegen/slice_buffer.h",
    "include/grpc/impl/codegen/sync.h",
    "include/grpc/impl/codegen/sync_generic.h",
    "include/grpc/impl/codegen/sync_posix.h",
    "include/grpc/impl/codegen/sync_win32.h",
    "include/grpc/impl/codegen/time.h",
    "src/core/profiling/timers.h",
    "src/core/support/block_annotate.h",
    "src/core/support/env.h",
    "src/core/support/file.h",
    "src/core/support/murmur_hash.h",
    "src/core/support/stack_lockfree.h",
    "src/core/support/string.h",
    "src/core/support/string_win32.h",
    "src/core/support/thd_internal.h",
    "src/core/support/time_precise.h",
    "src/core/profiling/basic_timers.c",
    "src/core/profiling/stap_timers.c",
    "src/core/support/alloc.c",
    "src/core/support/avl.c",
    "src/core/support/cmdline.c",
    "src/core/support/cpu_iphone.c",
    "src/core/support/cpu_linux.c",
    "src/core/support/cpu_posix.c",
    "src/core/support/cpu_windows.c",
    "src/core/support/env_linux.c",
    "src/core/support/env_posix.c",
    "src/core/support/env_win32.c",
    "src/core/support/file.c",
    "src/core/support/file_posix.c",
    "src/core/support/file_win32.c",
    "src/core/support/histogram.c",
    "src/core/support/host_port.c",
    "src/core/support/log.c",
    "src/core/support/log_android.c",
    "src/core/support/log_linux.c",
    "src/core/support/log_posix.c",
    "src/core/support/log_win32.c",
    "src/core/support/murmur_hash.c",
    "src/core/support/slice.c",
    "src/core/support/slice_buffer.c",
    "src/core/support/stack_lockfree.c",
    "src/core/support/string.c",
    "src/core/support/string_posix.c",
    "src/core/support/string_win32.c",
    "src/core/support/subprocess_posix.c",
    "src/core/support/subprocess_windows.c",
    "src/core/support/sync.c",
    "src/core/support/sync_posix.c",
    "src/core/support/sync_win32.c",
    "src/core/support/thd.c",
    "src/core/support/thd_posix.c",
    "src/core/support/thd_win32.c",
    "src/core/support/time.c",
    "src/core/support/time_posix.c",
    "src/core/support/time_precise.c",
    "src/core/support/time_win32.c",
    "src/core/support/tls_pthread.c",
    "src/core/support/wrap_memcpy.c",
    "third_party/boringssl/crypto/aes/internal.h",
    "third_party/boringssl/crypto/asn1/asn1_locl.h",
    "third_party/boringssl/crypto/bio/internal.h",
    "third_party/boringssl/crypto/bn/internal.h",
    "third_party/boringssl/crypto/bn/rsaz_exp.h",
    "third_party/boringssl/crypto/bytestring/internal.h",
    "third_party/boringssl/crypto/cipher/internal.h",
    "third_party/boringssl/crypto/conf/conf_def.h",
    "third_party/boringssl/crypto/conf/internal.h",
    "third_party/boringssl/crypto/des/internal.h",
    "third_party/boringssl/crypto/dh/internal.h",
    "third_party/boringssl/crypto/digest/internal.h",
    "third_party/boringssl/crypto/digest/md32_common.h",
    "third_party/boringssl/crypto/directory.h",
    "third_party/boringssl/crypto/dsa/internal.h",
    "third_party/boringssl/crypto/ec/internal.h",
    "third_party/boringssl/crypto/ec/p256-x86_64-table.h",
    "third_party/boringssl/crypto/evp/internal.h",
    "third_party/boringssl/crypto/internal.h",
    "third_party/boringssl/crypto/modes/internal.h",
    "third_party/boringssl/crypto/obj/obj_dat.h",
    "third_party/boringssl/crypto/obj/obj_xref.h",
    "third_party/boringssl/crypto/pkcs8/internal.h",
    "third_party/boringssl/crypto/rand/internal.h",
    "third_party/boringssl/crypto/rsa/internal.h",
    "third_party/boringssl/crypto/test/scoped_types.h",
    "third_party/boringssl/crypto/test/test_util.h",
    "third_party/boringssl/crypto/x509/charmap.h",
    "third_party/boringssl/crypto/x509/vpm_int.h",
    "third_party/boringssl/crypto/x509v3/ext_dat.h",
    "third_party/boringssl/crypto/x509v3/pcy_int.h",
    "third_party/boringssl/include/openssl/aead.h",
    "third_party/boringssl/include/openssl/aes.h",
    "third_party/boringssl/include/openssl/arm_arch.h",
    "third_party/boringssl/include/openssl/asn1.h",
    "third_party/boringssl/include/openssl/asn1_mac.h",
    "third_party/boringssl/include/openssl/asn1t.h",
    "third_party/boringssl/include/openssl/base.h",
    "third_party/boringssl/include/openssl/base64.h",
    "third_party/boringssl/include/openssl/bio.h",
    "third_party/boringssl/include/openssl/blowfish.h",
    "third_party/boringssl/include/openssl/bn.h",
    "third_party/boringssl/include/openssl/buf.h",
    "third_party/boringssl/include/openssl/buffer.h",
    "third_party/boringssl/include/openssl/bytestring.h",
    "third_party/boringssl/include/openssl/cast.h",
    "third_party/boringssl/include/openssl/chacha.h",
    "third_party/boringssl/include/openssl/cipher.h",
    "third_party/boringssl/include/openssl/cmac.h",
    "third_party/boringssl/include/openssl/conf.h",
    "third_party/boringssl/include/openssl/cpu.h",
    "third_party/boringssl/include/openssl/crypto.h",
    "third_party/boringssl/include/openssl/curve25519.h",
    "third_party/boringssl/include/openssl/des.h",
    "third_party/boringssl/include/openssl/dh.h",
    "third_party/boringssl/include/openssl/digest.h",
    "third_party/boringssl/include/openssl/dsa.h",
    "third_party/boringssl/include/openssl/dtls1.h",
    "third_party/boringssl/include/openssl/ec.h",
    "third_party/boringssl/include/openssl/ec_key.h",
    "third_party/boringssl/include/openssl/ecdh.h",
    "third_party/boringssl/include/openssl/ecdsa.h",
    "third_party/boringssl/include/openssl/engine.h",
    "third_party/boringssl/include/openssl/err.h",
    "third_party/boringssl/include/openssl/evp.h",
    "third_party/boringssl/include/openssl/ex_data.h",
    "third_party/boringssl/include/openssl/hkdf.h",
    "third_party/boringssl/include/openssl/hmac.h",
    "third_party/boringssl/include/openssl/lhash.h",
    "third_party/boringssl/include/openssl/lhash_macros.h",
    "third_party/boringssl/include/openssl/md4.h",
    "third_party/boringssl/include/openssl/md5.h",
    "third_party/boringssl/include/openssl/mem.h",
    "third_party/boringssl/include/openssl/obj.h",
    "third_party/boringssl/include/openssl/obj_mac.h",
    "third_party/boringssl/include/openssl/objects.h",
    "third_party/boringssl/include/openssl/opensslfeatures.h",
    "third_party/boringssl/include/openssl/opensslv.h",
    "third_party/boringssl/include/openssl/ossl_typ.h",
    "third_party/boringssl/include/openssl/pem.h",
    "third_party/boringssl/include/openssl/pkcs12.h",
    "third_party/boringssl/include/openssl/pkcs7.h",
    "third_party/boringssl/include/openssl/pkcs8.h",
    "third_party/boringssl/include/openssl/poly1305.h",
    "third_party/boringssl/include/openssl/pqueue.h",
    "third_party/boringssl/include/openssl/rand.h",
    "third_party/boringssl/include/openssl/rc4.h",
    "third_party/boringssl/include/openssl/rsa.h",
    "third_party/boringssl/include/openssl/safestack.h",
    "third_party/boringssl/include/openssl/sha.h",
    "third_party/boringssl/include/openssl/srtp.h",
    "third_party/boringssl/include/openssl/ssl.h",
    "third_party/boringssl/include/openssl/ssl3.h",
    "third_party/boringssl/include/openssl/stack.h",
    "third_party/boringssl/include/openssl/stack_macros.h",
    "third_party/boringssl/include/openssl/thread.h",
    "third_party/boringssl/include/openssl/time_support.h",
    "third_party/boringssl/include/openssl/tls1.h",
    "third_party/boringssl/include/openssl/type_check.h",
    "third_party/boringssl/include/openssl/x509.h",
    "third_party/boringssl/include/openssl/x509_vfy.h",
    "third_party/boringssl/include/openssl/x509v3.h",
    "third_party/boringssl/ssl/internal.h",
    "third_party/boringssl/ssl/test/async_bio.h",
    "third_party/boringssl/ssl/test/packeted_bio.h",
    "third_party/boringssl/ssl/test/scoped_types.h",
    "third_party/boringssl/ssl/test/test_config.h",
    "src/boringssl/err_data.c",
    "third_party/boringssl/crypto/aes/aes.c",
    "third_party/boringssl/crypto/aes/mode_wrappers.c",
    "third_party/boringssl/crypto/asn1/a_bitstr.c",
    "third_party/boringssl/crypto/asn1/a_bool.c",
    "third_party/boringssl/crypto/asn1/a_bytes.c",
    "third_party/boringssl/crypto/asn1/a_d2i_fp.c",
    "third_party/boringssl/crypto/asn1/a_dup.c",
    "third_party/boringssl/crypto/asn1/a_enum.c",
    "third_party/boringssl/crypto/asn1/a_gentm.c",
    "third_party/boringssl/crypto/asn1/a_i2d_fp.c",
    "third_party/boringssl/crypto/asn1/a_int.c",
    "third_party/boringssl/crypto/asn1/a_mbstr.c",
    "third_party/boringssl/crypto/asn1/a_object.c",
    "third_party/boringssl/crypto/asn1/a_octet.c",
    "third_party/boringssl/crypto/asn1/a_print.c",
    "third_party/boringssl/crypto/asn1/a_strnid.c",
    "third_party/boringssl/crypto/asn1/a_time.c",
    "third_party/boringssl/crypto/asn1/a_type.c",
    "third_party/boringssl/crypto/asn1/a_utctm.c",
    "third_party/boringssl/crypto/asn1/a_utf8.c",
    "third_party/boringssl/crypto/asn1/asn1_lib.c",
    "third_party/boringssl/crypto/asn1/asn1_par.c",
    "third_party/boringssl/crypto/asn1/asn_pack.c",
    "third_party/boringssl/crypto/asn1/bio_asn1.c",
    "third_party/boringssl/crypto/asn1/bio_ndef.c",
    "third_party/boringssl/crypto/asn1/f_enum.c",
    "third_party/boringssl/crypto/asn1/f_int.c",
    "third_party/boringssl/crypto/asn1/f_string.c",
    "third_party/boringssl/crypto/asn1/t_bitst.c",
    "third_party/boringssl/crypto/asn1/t_pkey.c",
    "third_party/boringssl/crypto/asn1/tasn_dec.c",
    "third_party/boringssl/crypto/asn1/tasn_enc.c",
    "third_party/boringssl/crypto/asn1/tasn_fre.c",
    "third_party/boringssl/crypto/asn1/tasn_new.c",
    "third_party/boringssl/crypto/asn1/tasn_prn.c",
    "third_party/boringssl/crypto/asn1/tasn_typ.c",
    "third_party/boringssl/crypto/asn1/tasn_utl.c",
    "third_party/boringssl/crypto/asn1/x_bignum.c",
    "third_party/boringssl/crypto/asn1/x_long.c",
    "third_party/boringssl/crypto/base64/base64.c",
    "third_party/boringssl/crypto/bio/bio.c",
    "third_party/boringssl/crypto/bio/bio_mem.c",
    "third_party/boringssl/crypto/bio/buffer.c",
    "third_party/boringssl/crypto/bio/connect.c",
    "third_party/boringssl/crypto/bio/fd.c",
    "third_party/boringssl/crypto/bio/file.c",
    "third_party/boringssl/crypto/bio/hexdump.c",
    "third_party/boringssl/crypto/bio/pair.c",
    "third_party/boringssl/crypto/bio/printf.c",
    "third_party/boringssl/crypto/bio/socket.c",
    "third_party/boringssl/crypto/bio/socket_helper.c",
    "third_party/boringssl/crypto/bn/add.c",
    "third_party/boringssl/crypto/bn/asm/x86_64-gcc.c",
    "third_party/boringssl/crypto/bn/bn.c",
    "third_party/boringssl/crypto/bn/bn_asn1.c",
    "third_party/boringssl/crypto/bn/cmp.c",
    "third_party/boringssl/crypto/bn/convert.c",
    "third_party/boringssl/crypto/bn/ctx.c",
    "third_party/boringssl/crypto/bn/div.c",
    "third_party/boringssl/crypto/bn/exponentiation.c",
    "third_party/boringssl/crypto/bn/gcd.c",
    "third_party/boringssl/crypto/bn/generic.c",
    "third_party/boringssl/crypto/bn/kronecker.c",
    "third_party/boringssl/crypto/bn/montgomery.c",
    "third_party/boringssl/crypto/bn/mul.c",
    "third_party/boringssl/crypto/bn/prime.c",
    "third_party/boringssl/crypto/bn/random.c",
    "third_party/boringssl/crypto/bn/rsaz_exp.c",
    "third_party/boringssl/crypto/bn/shift.c",
    "third_party/boringssl/crypto/bn/sqrt.c",
    "third_party/boringssl/crypto/buf/buf.c",
    "third_party/boringssl/crypto/bytestring/ber.c",
    "third_party/boringssl/crypto/bytestring/cbb.c",
    "third_party/boringssl/crypto/bytestring/cbs.c",
    "third_party/boringssl/crypto/chacha/chacha_generic.c",
    "third_party/boringssl/crypto/chacha/chacha_vec.c",
    "third_party/boringssl/crypto/cipher/aead.c",
    "third_party/boringssl/crypto/cipher/cipher.c",
    "third_party/boringssl/crypto/cipher/derive_key.c",
    "third_party/boringssl/crypto/cipher/e_aes.c",
    "third_party/boringssl/crypto/cipher/e_chacha20poly1305.c",
    "third_party/boringssl/crypto/cipher/e_des.c",
    "third_party/boringssl/crypto/cipher/e_null.c",
    "third_party/boringssl/crypto/cipher/e_rc2.c",
    "third_party/boringssl/crypto/cipher/e_rc4.c",
    "third_party/boringssl/crypto/cipher/e_ssl3.c",
    "third_party/boringssl/crypto/cipher/e_tls.c",
    "third_party/boringssl/crypto/cipher/tls_cbc.c",
    "third_party/boringssl/crypto/cmac/cmac.c",
    "third_party/boringssl/crypto/conf/conf.c",
    "third_party/boringssl/crypto/cpu-arm.c",
    "third_party/boringssl/crypto/cpu-intel.c",
    "third_party/boringssl/crypto/crypto.c",
    "third_party/boringssl/crypto/curve25519/curve25519.c",
    "third_party/boringssl/crypto/des/des.c",
    "third_party/boringssl/crypto/dh/check.c",
    "third_party/boringssl/crypto/dh/dh.c",
    "third_party/boringssl/crypto/dh/dh_asn1.c",
    "third_party/boringssl/crypto/dh/params.c",
    "third_party/boringssl/crypto/digest/digest.c",
    "third_party/boringssl/crypto/digest/digests.c",
    "third_party/boringssl/crypto/directory_posix.c",
    "third_party/boringssl/crypto/directory_win.c",
    "third_party/boringssl/crypto/dsa/dsa.c",
    "third_party/boringssl/crypto/dsa/dsa_asn1.c",
    "third_party/boringssl/crypto/ec/ec.c",
    "third_party/boringssl/crypto/ec/ec_asn1.c",
    "third_party/boringssl/crypto/ec/ec_key.c",
    "third_party/boringssl/crypto/ec/ec_montgomery.c",
    "third_party/boringssl/crypto/ec/oct.c",
    "third_party/boringssl/crypto/ec/p224-64.c",
    "third_party/boringssl/crypto/ec/p256-64.c",
    "third_party/boringssl/crypto/ec/p256-x86_64.c",
    "third_party/boringssl/crypto/ec/simple.c",
    "third_party/boringssl/crypto/ec/util-64.c",
    "third_party/boringssl/crypto/ec/wnaf.c",
    "third_party/boringssl/crypto/ecdh/ecdh.c",
    "third_party/boringssl/crypto/ecdsa/ecdsa.c",
    "third_party/boringssl/crypto/ecdsa/ecdsa_asn1.c",
    "third_party/boringssl/crypto/engine/engine.c",
    "third_party/boringssl/crypto/err/err.c",
    "third_party/boringssl/crypto/evp/algorithm.c",
    "third_party/boringssl/crypto/evp/digestsign.c",
    "third_party/boringssl/crypto/evp/evp.c",
    "third_party/boringssl/crypto/evp/evp_asn1.c",
    "third_party/boringssl/crypto/evp/evp_ctx.c",
    "third_party/boringssl/crypto/evp/p_dsa_asn1.c",
    "third_party/boringssl/crypto/evp/p_ec.c",
    "third_party/boringssl/crypto/evp/p_ec_asn1.c",
    "third_party/boringssl/crypto/evp/p_rsa.c",
    "third_party/boringssl/crypto/evp/p_rsa_asn1.c",
    "third_party/boringssl/crypto/evp/pbkdf.c",
    "third_party/boringssl/crypto/evp/sign.c",
    "third_party/boringssl/crypto/ex_data.c",
    "third_party/boringssl/crypto/hkdf/hkdf.c",
    "third_party/boringssl/crypto/hmac/hmac.c",
    "third_party/boringssl/crypto/lhash/lhash.c",
    "third_party/boringssl/crypto/md4/md4.c",
    "third_party/boringssl/crypto/md5/md5.c",
    "third_party/boringssl/crypto/mem.c",
    "third_party/boringssl/crypto/modes/cbc.c",
    "third_party/boringssl/crypto/modes/cfb.c",
    "third_party/boringssl/crypto/modes/ctr.c",
    "third_party/boringssl/crypto/modes/gcm.c",
    "third_party/boringssl/crypto/modes/ofb.c",
    "third_party/boringssl/crypto/obj/obj.c",
    "third_party/boringssl/crypto/obj/obj_xref.c",
    "third_party/boringssl/crypto/pem/pem_all.c",
    "third_party/boringssl/crypto/pem/pem_info.c",
    "third_party/boringssl/crypto/pem/pem_lib.c",
    "third_party/boringssl/crypto/pem/pem_oth.c",
    "third_party/boringssl/crypto/pem/pem_pk8.c",
    "third_party/boringssl/crypto/pem/pem_pkey.c",
    "third_party/boringssl/crypto/pem/pem_x509.c",
    "third_party/boringssl/crypto/pem/pem_xaux.c",
    "third_party/boringssl/crypto/pkcs8/p5_pbe.c",
    "third_party/boringssl/crypto/pkcs8/p5_pbev2.c",
    "third_party/boringssl/crypto/pkcs8/p8_pkey.c",
    "third_party/boringssl/crypto/pkcs8/pkcs8.c",
    "third_party/boringssl/crypto/poly1305/poly1305.c",
    "third_party/boringssl/crypto/poly1305/poly1305_arm.c",
    "third_party/boringssl/crypto/poly1305/poly1305_vec.c",
    "third_party/boringssl/crypto/rand/rand.c",
    "third_party/boringssl/crypto/rand/urandom.c",
    "third_party/boringssl/crypto/rand/windows.c",
    "third_party/boringssl/crypto/rc4/rc4.c",
    "third_party/boringssl/crypto/refcount_c11.c",
    "third_party/boringssl/crypto/refcount_lock.c",
    "third_party/boringssl/crypto/rsa/blinding.c",
    "third_party/boringssl/crypto/rsa/padding.c",
    "third_party/boringssl/crypto/rsa/rsa.c",
    "third_party/boringssl/crypto/rsa/rsa_asn1.c",
    "third_party/boringssl/crypto/rsa/rsa_impl.c",
    "third_party/boringssl/crypto/sha/sha1.c",
    "third_party/boringssl/crypto/sha/sha256.c",
    "third_party/boringssl/crypto/sha/sha512.c",
    "third_party/boringssl/crypto/stack/stack.c",
    "third_party/boringssl/crypto/thread.c",
    "third_party/boringssl/crypto/thread_none.c",
    "third_party/boringssl/crypto/thread_pthread.c",
    "third_party/boringssl/crypto/thread_win.c",
    "third_party/boringssl/crypto/time_support.c",
    "third_party/boringssl/crypto/x509/a_digest.c",
    "third_party/boringssl/crypto/x509/a_sign.c",
    "third_party/boringssl/crypto/x509/a_strex.c",
    "third_party/boringssl/crypto/x509/a_verify.c",
    "third_party/boringssl/crypto/x509/asn1_gen.c",
    "third_party/boringssl/crypto/x509/by_dir.c",
    "third_party/boringssl/crypto/x509/by_file.c",
    "third_party/boringssl/crypto/x509/i2d_pr.c",
    "third_party/boringssl/crypto/x509/pkcs7.c",
    "third_party/boringssl/crypto/x509/t_crl.c",
    "third_party/boringssl/crypto/x509/t_req.c",
    "third_party/boringssl/crypto/x509/t_x509.c",
    "third_party/boringssl/crypto/x509/t_x509a.c",
    "third_party/boringssl/crypto/x509/x509.c",
    "third_party/boringssl/crypto/x509/x509_att.c",
    "third_party/boringssl/crypto/x509/x509_cmp.c",
    "third_party/boringssl/crypto/x509/x509_d2.c",
    "third_party/boringssl/crypto/x509/x509_def.c",
    "third_party/boringssl/crypto/x509/x509_ext.c",
    "third_party/boringssl/crypto/x509/x509_lu.c",
    "third_party/boringssl/crypto/x509/x509_obj.c",
    "third_party/boringssl/crypto/x509/x509_r2x.c",
    "third_party/boringssl/crypto/x509/x509_req.c",
    "third_party/boringssl/crypto/x509/x509_set.c",
    "third_party/boringssl/crypto/x509/x509_trs.c",
    "third_party/boringssl/crypto/x509/x509_txt.c",
    "third_party/boringssl/crypto/x509/x509_v3.c",
    "third_party/boringssl/crypto/x509/x509_vfy.c",
    "third_party/boringssl/crypto/x509/x509_vpm.c",
    "third_party/boringssl/crypto/x509/x509cset.c",
    "third_party/boringssl/crypto/x509/x509name.c",
    "third_party/boringssl/crypto/x509/x509rset.c",
    "third_party/boringssl/crypto/x509/x509spki.c",
    "third_party/boringssl/crypto/x509/x509type.c",
    "third_party/boringssl/crypto/x509/x_algor.c",
    "third_party/boringssl/crypto/x509/x_all.c",
    "third_party/boringssl/crypto/x509/x_attrib.c",
    "third_party/boringssl/crypto/x509/x_crl.c",
    "third_party/boringssl/crypto/x509/x_exten.c",
    "third_party/boringssl/crypto/x509/x_info.c",
    "third_party/boringssl/crypto/x509/x_name.c",
    "third_party/boringssl/crypto/x509/x_pkey.c",
    "third_party/boringssl/crypto/x509/x_pubkey.c",
    "third_party/boringssl/crypto/x509/x_req.c",
    "third_party/boringssl/crypto/x509/x_sig.c",
    "third_party/boringssl/crypto/x509/x_spki.c",
    "third_party/boringssl/crypto/x509/x_val.c",
    "third_party/boringssl/crypto/x509/x_x509.c",
    "third_party/boringssl/crypto/x509/x_x509a.c",
    "third_party/boringssl/crypto/x509v3/pcy_cache.c",
    "third_party/boringssl/crypto/x509v3/pcy_data.c",
    "third_party/boringssl/crypto/x509v3/pcy_lib.c",
    "third_party/boringssl/crypto/x509v3/pcy_map.c",
    "third_party/boringssl/crypto/x509v3/pcy_node.c",
    "third_party/boringssl/crypto/x509v3/pcy_tree.c",
    "third_party/boringssl/crypto/x509v3/v3_akey.c",
    "third_party/boringssl/crypto/x509v3/v3_akeya.c",
    "third_party/boringssl/crypto/x509v3/v3_alt.c",
    "third_party/boringssl/crypto/x509v3/v3_bcons.c",
    "third_party/boringssl/crypto/x509v3/v3_bitst.c",
    "third_party/boringssl/crypto/x509v3/v3_conf.c",
    "third_party/boringssl/crypto/x509v3/v3_cpols.c",
    "third_party/boringssl/crypto/x509v3/v3_crld.c",
    "third_party/boringssl/crypto/x509v3/v3_enum.c",
    "third_party/boringssl/crypto/x509v3/v3_extku.c",
    "third_party/boringssl/crypto/x509v3/v3_genn.c",
    "third_party/boringssl/crypto/x509v3/v3_ia5.c",
    "third_party/boringssl/crypto/x509v3/v3_info.c",
    "third_party/boringssl/crypto/x509v3/v3_int.c",
    "third_party/boringssl/crypto/x509v3/v3_lib.c",
    "third_party/boringssl/crypto/x509v3/v3_ncons.c",
    "third_party/boringssl/crypto/x509v3/v3_pci.c",
    "third_party/boringssl/crypto/x509v3/v3_pcia.c",
    "third_party/boringssl/crypto/x509v3/v3_pcons.c",
    "third_party/boringssl/crypto/x509v3/v3_pku.c",
    "third_party/boringssl/crypto/x509v3/v3_pmaps.c",
    "third_party/boringssl/crypto/x509v3/v3_prn.c",
    "third_party/boringssl/crypto/x509v3/v3_purp.c",
    "third_party/boringssl/crypto/x509v3/v3_skey.c",
    "third_party/boringssl/crypto/x509v3/v3_sxnet.c",
    "third_party/boringssl/crypto/x509v3/v3_utl.c",
    "third_party/boringssl/ssl/custom_extensions.c",
    "third_party/boringssl/ssl/d1_both.c",
    "third_party/boringssl/ssl/d1_clnt.c",
    "third_party/boringssl/ssl/d1_lib.c",
    "third_party/boringssl/ssl/d1_meth.c",
    "third_party/boringssl/ssl/d1_pkt.c",
    "third_party/boringssl/ssl/d1_srtp.c",
    "third_party/boringssl/ssl/d1_srvr.c",
    "third_party/boringssl/ssl/dtls_record.c",
    "third_party/boringssl/ssl/pqueue/pqueue.c",
    "third_party/boringssl/ssl/s3_both.c",
    "third_party/boringssl/ssl/s3_clnt.c",
    "third_party/boringssl/ssl/s3_enc.c",
    "third_party/boringssl/ssl/s3_lib.c",
    "third_party/boringssl/ssl/s3_meth.c",
    "third_party/boringssl/ssl/s3_pkt.c",
    "third_party/boringssl/ssl/s3_srvr.c",
    "third_party/boringssl/ssl/ssl_aead_ctx.c",
    "third_party/boringssl/ssl/ssl_asn1.c",
    "third_party/boringssl/ssl/ssl_buffer.c",
    "third_party/boringssl/ssl/ssl_cert.c",
    "third_party/boringssl/ssl/ssl_cipher.c",
    "third_party/boringssl/ssl/ssl_file.c",
    "third_party/boringssl/ssl/ssl_lib.c",
    "third_party/boringssl/ssl/ssl_rsa.c",
    "third_party/boringssl/ssl/ssl_session.c",
    "third_party/boringssl/ssl/ssl_stat.c",
    "third_party/boringssl/ssl/t1_enc.c",
    "third_party/boringssl/ssl/t1_lib.c",
    "third_party/boringssl/ssl/tls_record.c",
    "binding.gyp"
  ],
  "main": "src/node/index.js",
  "license": "BSD-3-Clause"
}<|MERGE_RESOLUTION|>--- conflicted
+++ resolved
@@ -1,10 +1,6 @@
 {
   "name": "grpc",
-<<<<<<< HEAD
   "version": "0.14.0-dev",
-=======
-  "version": "0.13.1-pre1",
->>>>>>> 44753c39
   "author": "Google Inc.",
   "description": "gRPC Library for Node",
   "homepage": "http://www.grpc.io/",
