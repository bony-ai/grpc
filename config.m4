--- conflicted
+++ resolved
@@ -63,12 +63,8 @@
     src/core/lib/support/stack_lockfree.c \
     src/core/lib/support/string.c \
     src/core/lib/support/string_posix.c \
-<<<<<<< HEAD
+    src/core/lib/support/string_util_windows.c \
     src/core/lib/support/string_windows.c \
-=======
-    src/core/lib/support/string_util_win32.c \
-    src/core/lib/support/string_win32.c \
->>>>>>> 0d619602
     src/core/lib/support/subprocess_posix.c \
     src/core/lib/support/subprocess_windows.c \
     src/core/lib/support/sync.c \
@@ -192,29 +188,13 @@
     src/core/ext/transport/chttp2/transport/writing.c \
     src/core/ext/transport/chttp2/alpn/alpn.c \
     src/core/lib/http/httpcli_security_connector.c \
-<<<<<<< HEAD
-    src/core/lib/security/b64.c \
-    src/core/lib/security/client_auth_filter.c \
-    src/core/lib/security/credentials.c \
-    src/core/lib/security/credentials_metadata.c \
-    src/core/lib/security/credentials_posix.c \
-    src/core/lib/security/credentials_windows.c \
-    src/core/lib/security/google_default_credentials.c \
-    src/core/lib/security/handshake.c \
-    src/core/lib/security/json_token.c \
-    src/core/lib/security/jwt_verifier.c \
-    src/core/lib/security/secure_endpoint.c \
-    src/core/lib/security/security_connector.c \
-    src/core/lib/security/security_context.c \
-    src/core/lib/security/server_auth_filter.c \
-=======
     src/core/lib/security/context/security_context.c \
     src/core/lib/security/credentials/composite/composite_credentials.c \
     src/core/lib/security/credentials/credentials.c \
     src/core/lib/security/credentials/credentials_metadata.c \
     src/core/lib/security/credentials/fake/fake_credentials.c \
     src/core/lib/security/credentials/google_default/credentials_posix.c \
-    src/core/lib/security/credentials/google_default/credentials_win32.c \
+    src/core/lib/security/credentials/google_default/credentials_windows.c \
     src/core/lib/security/credentials/google_default/google_default_credentials.c \
     src/core/lib/security/credentials/iam/iam_credentials.c \
     src/core/lib/security/credentials/jwt/json_token.c \
@@ -230,7 +210,6 @@
     src/core/lib/security/transport/server_auth_filter.c \
     src/core/lib/security/util/b64.c \
     src/core/lib/security/util/json_util.c \
->>>>>>> 0d619602
     src/core/lib/surface/init_secure.c \
     src/core/lib/tsi/fake_transport_security.c \
     src/core/lib/tsi/ssl_transport_security.c \
