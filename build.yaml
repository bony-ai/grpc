'#1': This file describes the list of targets and dependencies.
'#2': It is used among other things to generate all of our project files.
'#3': Please refer to the templates directory for more information.
settings:
  '#01': The public version number of the library.
  '#02': ===
  '#03': Please update the 'g_stands_for' field periodically with a new g word
  '#04': not listed in doc/g_stands_for.md - and update that document to list the
  '#05': new word.
  '#06': ===
  '#07': Master always has a "-dev" suffix
  '#08': Use "-preN" suffixes to identify pre-release versions
  '#09': Per-language overrides are possible with (eg) ruby_version tag here
  '#10': See the expand_version.py for all the quirks here
  core_version: 3.0.0-dev
  g_stands_for: green
  version: 1.2.0-dev
filegroups:
- name: census
  public_headers:
  - include/grpc/census.h
  headers:
  - src/core/ext/census/aggregation.h
  - src/core/ext/census/base_resources.h
  - src/core/ext/census/census_interface.h
  - src/core/ext/census/census_rpc_stats.h
  - src/core/ext/census/gen/census.pb.h
  - src/core/ext/census/gen/trace_context.pb.h
  - src/core/ext/census/grpc_filter.h
  - src/core/ext/census/mlog.h
  - src/core/ext/census/resource.h
  - src/core/ext/census/rpc_metric_id.h
  - src/core/ext/census/trace_context.h
  - src/core/ext/census/trace_label.h
  - src/core/ext/census/trace_propagation.h
  - src/core/ext/census/trace_status.h
  - src/core/ext/census/trace_string.h
  - src/core/ext/census/tracing.h
  src:
  - src/core/ext/census/base_resources.c
  - src/core/ext/census/context.c
  - src/core/ext/census/gen/census.pb.c
  - src/core/ext/census/gen/trace_context.pb.c
  - src/core/ext/census/grpc_context.c
  - src/core/ext/census/grpc_filter.c
  - src/core/ext/census/grpc_plugin.c
  - src/core/ext/census/initialize.c
  - src/core/ext/census/mlog.c
  - src/core/ext/census/operation.c
  - src/core/ext/census/placeholders.c
  - src/core/ext/census/resource.c
  - src/core/ext/census/trace_context.c
  - src/core/ext/census/tracing.c
  plugin: census_grpc_plugin
  uses:
  - grpc_base
  - nanopb
- name: gpr_base
  public_headers:
  - include/grpc/support/alloc.h
  - include/grpc/support/atm.h
  - include/grpc/support/atm_gcc_atomic.h
  - include/grpc/support/atm_gcc_sync.h
  - include/grpc/support/atm_windows.h
  - include/grpc/support/avl.h
  - include/grpc/support/cmdline.h
  - include/grpc/support/cpu.h
  - include/grpc/support/histogram.h
  - include/grpc/support/host_port.h
  - include/grpc/support/log.h
  - include/grpc/support/log_windows.h
  - include/grpc/support/port_platform.h
  - include/grpc/support/string_util.h
  - include/grpc/support/subprocess.h
  - include/grpc/support/sync.h
  - include/grpc/support/sync_generic.h
  - include/grpc/support/sync_posix.h
  - include/grpc/support/sync_windows.h
  - include/grpc/support/thd.h
  - include/grpc/support/time.h
  - include/grpc/support/tls.h
  - include/grpc/support/tls_gcc.h
  - include/grpc/support/tls_msvc.h
  - include/grpc/support/tls_pthread.h
  - include/grpc/support/useful.h
  headers:
  - src/core/lib/profiling/timers.h
  - src/core/lib/support/backoff.h
  - src/core/lib/support/block_annotate.h
  - src/core/lib/support/env.h
  - src/core/lib/support/mpscq.h
  - src/core/lib/support/murmur_hash.h
  - src/core/lib/support/stack_lockfree.h
  - src/core/lib/support/string.h
  - src/core/lib/support/string_windows.h
  - src/core/lib/support/thd_internal.h
  - src/core/lib/support/time_precise.h
  - src/core/lib/support/tmpfile.h
  src:
  - src/core/lib/profiling/basic_timers.c
  - src/core/lib/profiling/stap_timers.c
  - src/core/lib/support/alloc.c
  - src/core/lib/support/avl.c
  - src/core/lib/support/backoff.c
  - src/core/lib/support/cmdline.c
  - src/core/lib/support/cpu_iphone.c
  - src/core/lib/support/cpu_linux.c
  - src/core/lib/support/cpu_posix.c
  - src/core/lib/support/cpu_windows.c
  - src/core/lib/support/env_linux.c
  - src/core/lib/support/env_posix.c
  - src/core/lib/support/env_windows.c
  - src/core/lib/support/histogram.c
  - src/core/lib/support/host_port.c
  - src/core/lib/support/log.c
  - src/core/lib/support/log_android.c
  - src/core/lib/support/log_linux.c
  - src/core/lib/support/log_posix.c
  - src/core/lib/support/log_windows.c
  - src/core/lib/support/mpscq.c
  - src/core/lib/support/murmur_hash.c
  - src/core/lib/support/stack_lockfree.c
  - src/core/lib/support/string.c
  - src/core/lib/support/string_posix.c
  - src/core/lib/support/string_util_windows.c
  - src/core/lib/support/string_windows.c
  - src/core/lib/support/subprocess_posix.c
  - src/core/lib/support/subprocess_windows.c
  - src/core/lib/support/sync.c
  - src/core/lib/support/sync_posix.c
  - src/core/lib/support/sync_windows.c
  - src/core/lib/support/thd.c
  - src/core/lib/support/thd_posix.c
  - src/core/lib/support/thd_windows.c
  - src/core/lib/support/time.c
  - src/core/lib/support/time_posix.c
  - src/core/lib/support/time_precise.c
  - src/core/lib/support/time_windows.c
  - src/core/lib/support/tls_pthread.c
  - src/core/lib/support/tmpfile_msys.c
  - src/core/lib/support/tmpfile_posix.c
  - src/core/lib/support/tmpfile_windows.c
  - src/core/lib/support/wrap_memcpy.c
  uses:
  - gpr_codegen
- name: gpr_codegen
  public_headers:
  - include/grpc/impl/codegen/atm.h
  - include/grpc/impl/codegen/atm_gcc_atomic.h
  - include/grpc/impl/codegen/atm_gcc_sync.h
  - include/grpc/impl/codegen/atm_windows.h
  - include/grpc/impl/codegen/gpr_slice.h
  - include/grpc/impl/codegen/gpr_types.h
  - include/grpc/impl/codegen/port_platform.h
  - include/grpc/impl/codegen/slice.h
  - include/grpc/impl/codegen/sync.h
  - include/grpc/impl/codegen/sync_generic.h
  - include/grpc/impl/codegen/sync_posix.h
  - include/grpc/impl/codegen/sync_windows.h
- name: grpc_base
  public_headers:
  - include/grpc/byte_buffer.h
  - include/grpc/byte_buffer_reader.h
  - include/grpc/compression.h
  - include/grpc/grpc.h
  - include/grpc/grpc_posix.h
  - include/grpc/grpc_security_constants.h
  - include/grpc/load_reporting.h
  - include/grpc/slice.h
  - include/grpc/slice_buffer.h
  - include/grpc/status.h
  headers:
  - src/core/lib/channel/channel_args.h
  - src/core/lib/channel/channel_stack.h
  - src/core/lib/channel/channel_stack_builder.h
  - src/core/lib/channel/compress_filter.h
  - src/core/lib/channel/connected_channel.h
  - src/core/lib/channel/context.h
  - src/core/lib/channel/deadline_filter.h
  - src/core/lib/channel/handshaker.h
  - src/core/lib/channel/handshaker_factory.h
  - src/core/lib/channel/handshaker_registry.h
  - src/core/lib/channel/http_client_filter.h
  - src/core/lib/channel/http_server_filter.h
  - src/core/lib/channel/message_size_filter.h
  - src/core/lib/compression/algorithm_metadata.h
  - src/core/lib/compression/message_compress.h
  - src/core/lib/debug/trace.h
  - src/core/lib/http/format_request.h
  - src/core/lib/http/httpcli.h
  - src/core/lib/http/parser.h
  - src/core/lib/iomgr/closure.h
  - src/core/lib/iomgr/combiner.h
  - src/core/lib/iomgr/endpoint.h
  - src/core/lib/iomgr/endpoint_pair.h
  - src/core/lib/iomgr/error.h
  - src/core/lib/iomgr/error_internal.h
  - src/core/lib/iomgr/ev_epoll_linux.h
  - src/core/lib/iomgr/ev_poll_posix.h
  - src/core/lib/iomgr/ev_posix.h
  - src/core/lib/iomgr/exec_ctx.h
  - src/core/lib/iomgr/executor.h
  - src/core/lib/iomgr/iocp_windows.h
  - src/core/lib/iomgr/iomgr.h
  - src/core/lib/iomgr/iomgr_internal.h
  - src/core/lib/iomgr/iomgr_posix.h
  - src/core/lib/iomgr/load_file.h
  - src/core/lib/iomgr/network_status_tracker.h
  - src/core/lib/iomgr/polling_entity.h
  - src/core/lib/iomgr/pollset.h
  - src/core/lib/iomgr/pollset_set.h
  - src/core/lib/iomgr/pollset_set_windows.h
  - src/core/lib/iomgr/pollset_uv.h
  - src/core/lib/iomgr/pollset_windows.h
  - src/core/lib/iomgr/port.h
  - src/core/lib/iomgr/resolve_address.h
  - src/core/lib/iomgr/resource_quota.h
  - src/core/lib/iomgr/sockaddr.h
  - src/core/lib/iomgr/sockaddr_posix.h
  - src/core/lib/iomgr/sockaddr_utils.h
  - src/core/lib/iomgr/sockaddr_windows.h
  - src/core/lib/iomgr/socket_mutator.h
  - src/core/lib/iomgr/socket_utils.h
  - src/core/lib/iomgr/socket_utils_posix.h
  - src/core/lib/iomgr/socket_windows.h
  - src/core/lib/iomgr/tcp_client.h
  - src/core/lib/iomgr/tcp_client_posix.h
  - src/core/lib/iomgr/tcp_posix.h
  - src/core/lib/iomgr/tcp_server.h
  - src/core/lib/iomgr/tcp_uv.h
  - src/core/lib/iomgr/tcp_windows.h
  - src/core/lib/iomgr/time_averaged_stats.h
  - src/core/lib/iomgr/timer.h
  - src/core/lib/iomgr/timer_generic.h
  - src/core/lib/iomgr/timer_heap.h
  - src/core/lib/iomgr/timer_uv.h
  - src/core/lib/iomgr/udp_server.h
  - src/core/lib/iomgr/unix_sockets_posix.h
  - src/core/lib/iomgr/wakeup_fd_cv.h
  - src/core/lib/iomgr/wakeup_fd_pipe.h
  - src/core/lib/iomgr/wakeup_fd_posix.h
  - src/core/lib/iomgr/workqueue.h
  - src/core/lib/iomgr/workqueue_uv.h
  - src/core/lib/iomgr/workqueue_windows.h
  - src/core/lib/json/json.h
  - src/core/lib/json/json_common.h
  - src/core/lib/json/json_reader.h
  - src/core/lib/json/json_writer.h
  - src/core/lib/slice/percent_encoding.h
  - src/core/lib/slice/slice_hash_table.h
  - src/core/lib/slice/slice_internal.h
  - src/core/lib/slice/slice_string_helpers.h
  - src/core/lib/surface/api_trace.h
  - src/core/lib/surface/call.h
  - src/core/lib/surface/call_test_only.h
  - src/core/lib/surface/channel.h
  - src/core/lib/surface/channel_init.h
  - src/core/lib/surface/channel_stack_type.h
  - src/core/lib/surface/completion_queue.h
  - src/core/lib/surface/event_string.h
  - src/core/lib/surface/init.h
  - src/core/lib/surface/lame_client.h
  - src/core/lib/surface/server.h
  - src/core/lib/surface/validate_metadata.h
  - src/core/lib/transport/bdp_estimator.h
  - src/core/lib/transport/byte_stream.h
  - src/core/lib/transport/connectivity_state.h
  - src/core/lib/transport/error_utils.h
  - src/core/lib/transport/http2_errors.h
  - src/core/lib/transport/metadata.h
  - src/core/lib/transport/metadata_batch.h
  - src/core/lib/transport/pid_controller.h
  - src/core/lib/transport/service_config.h
  - src/core/lib/transport/static_metadata.h
  - src/core/lib/transport/status_conversion.h
  - src/core/lib/transport/timeout_encoding.h
  - src/core/lib/transport/transport.h
  - src/core/lib/transport/transport_impl.h
  src:
  - src/core/lib/channel/channel_args.c
  - src/core/lib/channel/channel_stack.c
  - src/core/lib/channel/channel_stack_builder.c
  - src/core/lib/channel/compress_filter.c
  - src/core/lib/channel/connected_channel.c
  - src/core/lib/channel/deadline_filter.c
  - src/core/lib/channel/handshaker.c
  - src/core/lib/channel/handshaker_factory.c
  - src/core/lib/channel/handshaker_registry.c
  - src/core/lib/channel/http_client_filter.c
  - src/core/lib/channel/http_server_filter.c
  - src/core/lib/channel/message_size_filter.c
  - src/core/lib/compression/compression.c
  - src/core/lib/compression/message_compress.c
  - src/core/lib/debug/trace.c
  - src/core/lib/http/format_request.c
  - src/core/lib/http/httpcli.c
  - src/core/lib/http/parser.c
  - src/core/lib/iomgr/closure.c
  - src/core/lib/iomgr/combiner.c
  - src/core/lib/iomgr/endpoint.c
  - src/core/lib/iomgr/endpoint_pair_posix.c
  - src/core/lib/iomgr/endpoint_pair_uv.c
  - src/core/lib/iomgr/endpoint_pair_windows.c
  - src/core/lib/iomgr/error.c
  - src/core/lib/iomgr/ev_epoll_linux.c
  - src/core/lib/iomgr/ev_poll_posix.c
  - src/core/lib/iomgr/ev_posix.c
  - src/core/lib/iomgr/exec_ctx.c
  - src/core/lib/iomgr/executor.c
  - src/core/lib/iomgr/iocp_windows.c
  - src/core/lib/iomgr/iomgr.c
  - src/core/lib/iomgr/iomgr_posix.c
  - src/core/lib/iomgr/iomgr_uv.c
  - src/core/lib/iomgr/iomgr_windows.c
  - src/core/lib/iomgr/load_file.c
  - src/core/lib/iomgr/network_status_tracker.c
  - src/core/lib/iomgr/polling_entity.c
  - src/core/lib/iomgr/pollset_set_uv.c
  - src/core/lib/iomgr/pollset_set_windows.c
  - src/core/lib/iomgr/pollset_uv.c
  - src/core/lib/iomgr/pollset_windows.c
  - src/core/lib/iomgr/resolve_address_posix.c
  - src/core/lib/iomgr/resolve_address_uv.c
  - src/core/lib/iomgr/resolve_address_windows.c
  - src/core/lib/iomgr/resource_quota.c
  - src/core/lib/iomgr/sockaddr_utils.c
  - src/core/lib/iomgr/socket_mutator.c
  - src/core/lib/iomgr/socket_utils_common_posix.c
  - src/core/lib/iomgr/socket_utils_linux.c
  - src/core/lib/iomgr/socket_utils_posix.c
  - src/core/lib/iomgr/socket_utils_uv.c
  - src/core/lib/iomgr/socket_utils_windows.c
  - src/core/lib/iomgr/socket_windows.c
  - src/core/lib/iomgr/tcp_client_posix.c
  - src/core/lib/iomgr/tcp_client_uv.c
  - src/core/lib/iomgr/tcp_client_windows.c
  - src/core/lib/iomgr/tcp_posix.c
  - src/core/lib/iomgr/tcp_server_posix.c
  - src/core/lib/iomgr/tcp_server_uv.c
  - src/core/lib/iomgr/tcp_server_windows.c
  - src/core/lib/iomgr/tcp_uv.c
  - src/core/lib/iomgr/tcp_windows.c
  - src/core/lib/iomgr/time_averaged_stats.c
  - src/core/lib/iomgr/timer_generic.c
  - src/core/lib/iomgr/timer_heap.c
  - src/core/lib/iomgr/timer_uv.c
  - src/core/lib/iomgr/udp_server.c
  - src/core/lib/iomgr/unix_sockets_posix.c
  - src/core/lib/iomgr/unix_sockets_posix_noop.c
  - src/core/lib/iomgr/wakeup_fd_cv.c
  - src/core/lib/iomgr/wakeup_fd_eventfd.c
  - src/core/lib/iomgr/wakeup_fd_nospecial.c
  - src/core/lib/iomgr/wakeup_fd_pipe.c
  - src/core/lib/iomgr/wakeup_fd_posix.c
  - src/core/lib/iomgr/workqueue_uv.c
  - src/core/lib/iomgr/workqueue_windows.c
  - src/core/lib/json/json.c
  - src/core/lib/json/json_reader.c
  - src/core/lib/json/json_string.c
  - src/core/lib/json/json_writer.c
  - src/core/lib/slice/percent_encoding.c
  - src/core/lib/slice/slice.c
  - src/core/lib/slice/slice_buffer.c
  - src/core/lib/slice/slice_hash_table.c
  - src/core/lib/slice/slice_intern.c
  - src/core/lib/slice/slice_string_helpers.c
  - src/core/lib/surface/alarm.c
  - src/core/lib/surface/api_trace.c
  - src/core/lib/surface/byte_buffer.c
  - src/core/lib/surface/byte_buffer_reader.c
  - src/core/lib/surface/call.c
  - src/core/lib/surface/call_details.c
  - src/core/lib/surface/call_log_batch.c
  - src/core/lib/surface/channel.c
  - src/core/lib/surface/channel_init.c
  - src/core/lib/surface/channel_ping.c
  - src/core/lib/surface/channel_stack_type.c
  - src/core/lib/surface/completion_queue.c
  - src/core/lib/surface/event_string.c
  - src/core/lib/surface/lame_client.c
  - src/core/lib/surface/metadata_array.c
  - src/core/lib/surface/server.c
  - src/core/lib/surface/validate_metadata.c
  - src/core/lib/surface/version.c
  - src/core/lib/transport/bdp_estimator.c
  - src/core/lib/transport/byte_stream.c
  - src/core/lib/transport/connectivity_state.c
  - src/core/lib/transport/error_utils.c
  - src/core/lib/transport/metadata.c
  - src/core/lib/transport/metadata_batch.c
  - src/core/lib/transport/pid_controller.c
  - src/core/lib/transport/service_config.c
  - src/core/lib/transport/static_metadata.c
  - src/core/lib/transport/status_conversion.c
  - src/core/lib/transport/timeout_encoding.c
  - src/core/lib/transport/transport.c
  - src/core/lib/transport/transport_op_string.c
  deps:
  - gpr
  uses:
  - grpc_codegen
- name: grpc_client_channel
  headers:
  - src/core/ext/client_channel/client_channel.h
  - src/core/ext/client_channel/client_channel_factory.h
  - src/core/ext/client_channel/connector.h
  - src/core/ext/client_channel/http_connect_handshaker.h
  - src/core/ext/client_channel/http_proxy.h
  - src/core/ext/client_channel/initial_connect_string.h
  - src/core/ext/client_channel/lb_policy.h
  - src/core/ext/client_channel/lb_policy_factory.h
  - src/core/ext/client_channel/lb_policy_registry.h
  - src/core/ext/client_channel/parse_address.h
  - src/core/ext/client_channel/proxy_mapper.h
  - src/core/ext/client_channel/proxy_mapper_registry.h
  - src/core/ext/client_channel/resolver.h
  - src/core/ext/client_channel/resolver_factory.h
  - src/core/ext/client_channel/resolver_registry.h
  - src/core/ext/client_channel/subchannel.h
  - src/core/ext/client_channel/subchannel_index.h
  - src/core/ext/client_channel/uri_parser.h
  src:
  - src/core/ext/client_channel/channel_connectivity.c
  - src/core/ext/client_channel/client_channel.c
  - src/core/ext/client_channel/client_channel_factory.c
  - src/core/ext/client_channel/client_channel_plugin.c
  - src/core/ext/client_channel/connector.c
  - src/core/ext/client_channel/default_initial_connect_string.c
  - src/core/ext/client_channel/http_connect_handshaker.c
  - src/core/ext/client_channel/http_proxy.c
  - src/core/ext/client_channel/initial_connect_string.c
  - src/core/ext/client_channel/lb_policy.c
  - src/core/ext/client_channel/lb_policy_factory.c
  - src/core/ext/client_channel/lb_policy_registry.c
  - src/core/ext/client_channel/parse_address.c
  - src/core/ext/client_channel/proxy_mapper.c
  - src/core/ext/client_channel/proxy_mapper_registry.c
  - src/core/ext/client_channel/resolver.c
  - src/core/ext/client_channel/resolver_factory.c
  - src/core/ext/client_channel/resolver_registry.c
  - src/core/ext/client_channel/subchannel.c
  - src/core/ext/client_channel/subchannel_index.c
  - src/core/ext/client_channel/uri_parser.c
  plugin: grpc_client_channel
  uses:
  - grpc_base
- name: grpc_codegen
  public_headers:
  - include/grpc/impl/codegen/byte_buffer_reader.h
  - include/grpc/impl/codegen/compression_types.h
  - include/grpc/impl/codegen/connectivity_state.h
  - include/grpc/impl/codegen/exec_ctx_fwd.h
  - include/grpc/impl/codegen/grpc_types.h
  - include/grpc/impl/codegen/propagation_bits.h
  - include/grpc/impl/codegen/status.h
  uses:
  - gpr_codegen
- name: grpc_lb_policy_grpclb
  headers:
  - src/core/ext/lb_policy/grpclb/grpclb.h
  - src/core/ext/lb_policy/grpclb/grpclb_channel.h
  - src/core/ext/lb_policy/grpclb/load_balancer_api.h
  - src/core/ext/lb_policy/grpclb/proto/grpc/lb/v1/load_balancer.pb.h
  src:
  - src/core/ext/lb_policy/grpclb/grpclb.c
  - src/core/ext/lb_policy/grpclb/grpclb_channel.c
  - src/core/ext/lb_policy/grpclb/load_balancer_api.c
  - src/core/ext/lb_policy/grpclb/proto/grpc/lb/v1/load_balancer.pb.c
  plugin: grpc_lb_policy_grpclb
  uses:
  - grpc_base
  - grpc_client_channel
  - nanopb
- name: grpc_lb_policy_grpclb_secure
  headers:
  - src/core/ext/lb_policy/grpclb/grpclb.h
  - src/core/ext/lb_policy/grpclb/grpclb_channel.h
  - src/core/ext/lb_policy/grpclb/load_balancer_api.h
  - src/core/ext/lb_policy/grpclb/proto/grpc/lb/v1/load_balancer.pb.h
  src:
  - src/core/ext/lb_policy/grpclb/grpclb.c
  - src/core/ext/lb_policy/grpclb/grpclb_channel_secure.c
  - src/core/ext/lb_policy/grpclb/load_balancer_api.c
  - src/core/ext/lb_policy/grpclb/proto/grpc/lb/v1/load_balancer.pb.c
  plugin: grpc_lb_policy_grpclb
  uses:
  - grpc_base
  - grpc_client_channel
  - nanopb
- name: grpc_lb_policy_pick_first
  src:
  - src/core/ext/lb_policy/pick_first/pick_first.c
  plugin: grpc_lb_policy_pick_first
  uses:
  - grpc_base
  - grpc_client_channel
- name: grpc_lb_policy_round_robin
  src:
  - src/core/ext/lb_policy/round_robin/round_robin.c
  plugin: grpc_lb_policy_round_robin
  uses:
  - grpc_base
  - grpc_client_channel
- name: grpc_load_reporting
  headers:
  - src/core/ext/load_reporting/load_reporting.h
  - src/core/ext/load_reporting/load_reporting_filter.h
  src:
  - src/core/ext/load_reporting/load_reporting.c
  - src/core/ext/load_reporting/load_reporting_filter.c
  plugin: grpc_load_reporting_plugin
  uses:
  - grpc_base
- name: grpc_resolver_dns_native
  src:
  - src/core/ext/resolver/dns/native/dns_resolver.c
  plugin: grpc_resolver_dns_native
  uses:
  - grpc_base
  - grpc_client_channel
- name: grpc_resolver_sockaddr
  src:
  - src/core/ext/resolver/sockaddr/sockaddr_resolver.c
  plugin: grpc_resolver_sockaddr
  uses:
  - grpc_base
  - grpc_client_channel
- name: grpc_secure
  public_headers:
  - include/grpc/grpc_security.h
  headers:
  - src/core/lib/security/context/security_context.h
  - src/core/lib/security/credentials/composite/composite_credentials.h
  - src/core/lib/security/credentials/credentials.h
  - src/core/lib/security/credentials/fake/fake_credentials.h
  - src/core/lib/security/credentials/google_default/google_default_credentials.h
  - src/core/lib/security/credentials/iam/iam_credentials.h
  - src/core/lib/security/credentials/jwt/json_token.h
  - src/core/lib/security/credentials/jwt/jwt_credentials.h
  - src/core/lib/security/credentials/jwt/jwt_verifier.h
  - src/core/lib/security/credentials/oauth2/oauth2_credentials.h
  - src/core/lib/security/credentials/plugin/plugin_credentials.h
  - src/core/lib/security/credentials/ssl/ssl_credentials.h
  - src/core/lib/security/transport/auth_filters.h
  - src/core/lib/security/transport/lb_targets_info.h
  - src/core/lib/security/transport/secure_endpoint.h
  - src/core/lib/security/transport/security_connector.h
  - src/core/lib/security/transport/security_handshaker.h
  - src/core/lib/security/transport/tsi_error.h
  - src/core/lib/security/util/b64.h
  - src/core/lib/security/util/json_util.h
  src:
  - src/core/lib/http/httpcli_security_connector.c
  - src/core/lib/security/context/security_context.c
  - src/core/lib/security/credentials/composite/composite_credentials.c
  - src/core/lib/security/credentials/credentials.c
  - src/core/lib/security/credentials/credentials_metadata.c
  - src/core/lib/security/credentials/fake/fake_credentials.c
  - src/core/lib/security/credentials/google_default/credentials_generic.c
  - src/core/lib/security/credentials/google_default/google_default_credentials.c
  - src/core/lib/security/credentials/iam/iam_credentials.c
  - src/core/lib/security/credentials/jwt/json_token.c
  - src/core/lib/security/credentials/jwt/jwt_credentials.c
  - src/core/lib/security/credentials/jwt/jwt_verifier.c
  - src/core/lib/security/credentials/oauth2/oauth2_credentials.c
  - src/core/lib/security/credentials/plugin/plugin_credentials.c
  - src/core/lib/security/credentials/ssl/ssl_credentials.c
  - src/core/lib/security/transport/client_auth_filter.c
  - src/core/lib/security/transport/lb_targets_info.c
  - src/core/lib/security/transport/secure_endpoint.c
  - src/core/lib/security/transport/security_connector.c
  - src/core/lib/security/transport/security_handshaker.c
  - src/core/lib/security/transport/server_auth_filter.c
  - src/core/lib/security/transport/tsi_error.c
  - src/core/lib/security/util/b64.c
  - src/core/lib/security/util/json_util.c
  - src/core/lib/surface/init_secure.c
  secure: true
  uses:
  - grpc_base
  - grpc_transport_chttp2_alpn
  - tsi
- name: grpc_test_util_base
  build: test
  headers:
  - test/core/end2end/cq_verifier.h
  - test/core/end2end/fake_resolver.h
  - test/core/end2end/fixtures/http_proxy.h
  - test/core/end2end/fixtures/proxy.h
  - test/core/iomgr/endpoint_tests.h
  - test/core/util/debugger_macros.h
  - test/core/util/grpc_profiler.h
  - test/core/util/memory_counters.h
  - test/core/util/mock_endpoint.h
  - test/core/util/parse_hexstring.h
  - test/core/util/passthru_endpoint.h
  - test/core/util/port.h
  - test/core/util/port_server_client.h
  - test/core/util/slice_splitter.h
  - test/core/util/trickle_endpoint.h
  src:
  - test/core/end2end/cq_verifier.c
  - test/core/end2end/fake_resolver.c
  - test/core/end2end/fixtures/http_proxy.c
  - test/core/end2end/fixtures/proxy.c
  - test/core/iomgr/endpoint_tests.c
  - test/core/util/debugger_macros.c
  - test/core/util/grpc_profiler.c
  - test/core/util/memory_counters.c
  - test/core/util/mock_endpoint.c
  - test/core/util/parse_hexstring.c
  - test/core/util/passthru_endpoint.c
  - test/core/util/port_posix.c
  - test/core/util/port_server_client.c
  - test/core/util/port_uv.c
  - test/core/util/port_windows.c
  - test/core/util/slice_splitter.c
  - test/core/util/trickle_endpoint.c
  deps:
  - grpc
  - gpr_test_util
- name: grpc_transport_chttp2
  headers:
  - src/core/ext/transport/chttp2/transport/bin_decoder.h
  - src/core/ext/transport/chttp2/transport/bin_encoder.h
  - src/core/ext/transport/chttp2/transport/chttp2_transport.h
  - src/core/ext/transport/chttp2/transport/frame.h
  - src/core/ext/transport/chttp2/transport/frame_data.h
  - src/core/ext/transport/chttp2/transport/frame_goaway.h
  - src/core/ext/transport/chttp2/transport/frame_ping.h
  - src/core/ext/transport/chttp2/transport/frame_rst_stream.h
  - src/core/ext/transport/chttp2/transport/frame_settings.h
  - src/core/ext/transport/chttp2/transport/frame_window_update.h
  - src/core/ext/transport/chttp2/transport/hpack_encoder.h
  - src/core/ext/transport/chttp2/transport/hpack_parser.h
  - src/core/ext/transport/chttp2/transport/hpack_table.h
  - src/core/ext/transport/chttp2/transport/huffsyms.h
  - src/core/ext/transport/chttp2/transport/incoming_metadata.h
  - src/core/ext/transport/chttp2/transport/internal.h
  - src/core/ext/transport/chttp2/transport/stream_map.h
  - src/core/ext/transport/chttp2/transport/varint.h
  src:
  - src/core/ext/transport/chttp2/transport/bin_decoder.c
  - src/core/ext/transport/chttp2/transport/bin_encoder.c
  - src/core/ext/transport/chttp2/transport/chttp2_plugin.c
  - src/core/ext/transport/chttp2/transport/chttp2_transport.c
  - src/core/ext/transport/chttp2/transport/frame_data.c
  - src/core/ext/transport/chttp2/transport/frame_goaway.c
  - src/core/ext/transport/chttp2/transport/frame_ping.c
  - src/core/ext/transport/chttp2/transport/frame_rst_stream.c
  - src/core/ext/transport/chttp2/transport/frame_settings.c
  - src/core/ext/transport/chttp2/transport/frame_window_update.c
  - src/core/ext/transport/chttp2/transport/hpack_encoder.c
  - src/core/ext/transport/chttp2/transport/hpack_parser.c
  - src/core/ext/transport/chttp2/transport/hpack_table.c
  - src/core/ext/transport/chttp2/transport/huffsyms.c
  - src/core/ext/transport/chttp2/transport/incoming_metadata.c
  - src/core/ext/transport/chttp2/transport/parsing.c
  - src/core/ext/transport/chttp2/transport/stream_lists.c
  - src/core/ext/transport/chttp2/transport/stream_map.c
  - src/core/ext/transport/chttp2/transport/varint.c
  - src/core/ext/transport/chttp2/transport/writing.c
  plugin: grpc_chttp2_plugin
  uses:
  - grpc_base
  - grpc_transport_chttp2_alpn
- name: grpc_transport_chttp2_alpn
  headers:
  - src/core/ext/transport/chttp2/alpn/alpn.h
  src:
  - src/core/ext/transport/chttp2/alpn/alpn.c
  deps:
  - gpr
- name: grpc_transport_chttp2_client_connector
  headers:
  - src/core/ext/transport/chttp2/client/chttp2_connector.h
  src:
  - src/core/ext/transport/chttp2/client/chttp2_connector.c
  uses:
  - grpc_transport_chttp2
  - grpc_base
- name: grpc_transport_chttp2_client_insecure
  src:
  - src/core/ext/transport/chttp2/client/insecure/channel_create.c
  - src/core/ext/transport/chttp2/client/insecure/channel_create_posix.c
  uses:
  - grpc_transport_chttp2_client_connector
  - grpc_transport_chttp2
  - grpc_base
  - grpc_client_channel
- name: grpc_transport_chttp2_client_secure
  src:
  - src/core/ext/transport/chttp2/client/secure/secure_channel_create.c
  uses:
  - grpc_transport_chttp2
  - grpc_base
  - grpc_client_channel
  - grpc_secure
  - grpc_transport_chttp2_client_connector
- name: grpc_transport_chttp2_server
  headers:
  - src/core/ext/transport/chttp2/server/chttp2_server.h
  src:
  - src/core/ext/transport/chttp2/server/chttp2_server.c
  uses:
  - grpc_transport_chttp2
  - grpc_base
- name: grpc_transport_chttp2_server_insecure
  src:
  - src/core/ext/transport/chttp2/server/insecure/server_chttp2.c
  - src/core/ext/transport/chttp2/server/insecure/server_chttp2_posix.c
  uses:
  - grpc_transport_chttp2
  - grpc_base
  - grpc_transport_chttp2_server
- name: grpc_transport_chttp2_server_secure
  src:
  - src/core/ext/transport/chttp2/server/secure/server_secure_chttp2.c
  uses:
  - grpc_transport_chttp2
  - grpc_base
  - grpc_secure
  - grpc_transport_chttp2_server
- name: grpc_transport_cronet_client_secure
  public_headers:
  - include/grpc/grpc_cronet.h
  - include/grpc/grpc_security.h
  - include/grpc/grpc_security_constants.h
  headers:
  - src/core/ext/transport/cronet/transport/cronet_transport.h
  - third_party/objective_c/Cronet/bidirectional_stream_c.h
  src:
  - src/core/ext/transport/cronet/client/secure/cronet_channel_create.c
  - src/core/ext/transport/cronet/transport/cronet_api_dummy.c
  - src/core/ext/transport/cronet/transport/cronet_transport.c
  filegroups:
  - grpc_base
  - grpc_transport_chttp2
- name: nanopb
  headers:
  - third_party/nanopb/pb.h
  - third_party/nanopb/pb_common.h
  - third_party/nanopb/pb_decode.h
  - third_party/nanopb/pb_encode.h
  src:
  - third_party/nanopb/pb_common.c
  - third_party/nanopb/pb_decode.c
  - third_party/nanopb/pb_encode.c
- name: tsi
  headers:
  - src/core/lib/tsi/fake_transport_security.h
  - src/core/lib/tsi/ssl_transport_security.h
  - src/core/lib/tsi/ssl_types.h
  - src/core/lib/tsi/transport_security.h
  - src/core/lib/tsi/transport_security_interface.h
  src:
  - src/core/lib/tsi/fake_transport_security.c
  - src/core/lib/tsi/ssl_transport_security.c
  - src/core/lib/tsi/transport_security.c
  deps:
  - gpr
  secure: true
- name: grpc++_base
  language: c++
  public_headers:
  - include/grpc++/alarm.h
  - include/grpc++/channel.h
  - include/grpc++/client_context.h
  - include/grpc++/completion_queue.h
  - include/grpc++/create_channel.h
  - include/grpc++/create_channel_posix.h
  - include/grpc++/ext/health_check_service_server_builder_option.h
  - include/grpc++/generic/async_generic_service.h
  - include/grpc++/generic/generic_stub.h
  - include/grpc++/grpc++.h
  - include/grpc++/health_check_service_interface.h
  - include/grpc++/impl/call.h
  - include/grpc++/impl/client_unary_call.h
  - include/grpc++/impl/codegen/core_codegen.h
  - include/grpc++/impl/grpc_library.h
  - include/grpc++/impl/method_handler_impl.h
  - include/grpc++/impl/rpc_method.h
  - include/grpc++/impl/rpc_service_method.h
  - include/grpc++/impl/serialization_traits.h
  - include/grpc++/impl/server_builder_option.h
  - include/grpc++/impl/server_builder_plugin.h
  - include/grpc++/impl/server_initializer.h
  - include/grpc++/impl/service_type.h
  - include/grpc++/resource_quota.h
  - include/grpc++/security/auth_context.h
  - include/grpc++/security/auth_metadata_processor.h
  - include/grpc++/security/credentials.h
  - include/grpc++/security/server_credentials.h
  - include/grpc++/server.h
  - include/grpc++/server_builder.h
  - include/grpc++/server_context.h
  - include/grpc++/server_posix.h
  - include/grpc++/support/async_stream.h
  - include/grpc++/support/async_unary_call.h
  - include/grpc++/support/byte_buffer.h
  - include/grpc++/support/channel_arguments.h
  - include/grpc++/support/config.h
  - include/grpc++/support/slice.h
  - include/grpc++/support/status.h
  - include/grpc++/support/status_code_enum.h
  - include/grpc++/support/string_ref.h
  - include/grpc++/support/stub_options.h
  - include/grpc++/support/sync_stream.h
  - include/grpc++/support/time.h
  headers:
  - src/cpp/client/create_channel_internal.h
  - src/cpp/common/channel_filter.h
  - src/cpp/server/dynamic_thread_pool.h
  - src/cpp/server/health/default_health_check_service.h
  - src/cpp/server/health/health.pb.h
  - src/cpp/server/thread_pool_interface.h
  - src/cpp/thread_manager/thread_manager.h
  src:
  - src/cpp/client/channel_cc.cc
  - src/cpp/client/client_context.cc
  - src/cpp/client/create_channel.cc
  - src/cpp/client/create_channel_internal.cc
  - src/cpp/client/create_channel_posix.cc
  - src/cpp/client/credentials_cc.cc
  - src/cpp/client/generic_stub.cc
  - src/cpp/common/channel_arguments.cc
  - src/cpp/common/channel_filter.cc
  - src/cpp/common/completion_queue_cc.cc
  - src/cpp/common/core_codegen.cc
  - src/cpp/common/resource_quota_cc.cc
  - src/cpp/common/rpc_method.cc
  - src/cpp/common/version_cc.cc
  - src/cpp/server/async_generic_service.cc
  - src/cpp/server/create_default_thread_pool.cc
  - src/cpp/server/dynamic_thread_pool.cc
  - src/cpp/server/health/default_health_check_service.cc
  - src/cpp/server/health/health.pb.c
  - src/cpp/server/health/health_check_service.cc
  - src/cpp/server/health/health_check_service_server_builder_option.cc
  - src/cpp/server/server_builder.cc
  - src/cpp/server/server_cc.cc
  - src/cpp/server/server_context.cc
  - src/cpp/server/server_credentials.cc
  - src/cpp/server/server_posix.cc
  - src/cpp/thread_manager/thread_manager.cc
  - src/cpp/util/byte_buffer_cc.cc
  - src/cpp/util/slice_cc.cc
  - src/cpp/util/status.cc
  - src/cpp/util/string_ref.cc
  - src/cpp/util/time_cc.cc
  uses:
  - grpc++_codegen_base
- name: grpc++_codegen_base
  language: c++
  public_headers:
  - include/grpc++/impl/codegen/async_stream.h
  - include/grpc++/impl/codegen/async_unary_call.h
  - include/grpc++/impl/codegen/call.h
  - include/grpc++/impl/codegen/call_hook.h
  - include/grpc++/impl/codegen/channel_interface.h
  - include/grpc++/impl/codegen/client_context.h
  - include/grpc++/impl/codegen/client_unary_call.h
  - include/grpc++/impl/codegen/completion_queue.h
  - include/grpc++/impl/codegen/completion_queue_tag.h
  - include/grpc++/impl/codegen/config.h
  - include/grpc++/impl/codegen/core_codegen_interface.h
  - include/grpc++/impl/codegen/create_auth_context.h
  - include/grpc++/impl/codegen/grpc_library.h
  - include/grpc++/impl/codegen/metadata_map.h
  - include/grpc++/impl/codegen/method_handler_impl.h
  - include/grpc++/impl/codegen/rpc_method.h
  - include/grpc++/impl/codegen/rpc_service_method.h
  - include/grpc++/impl/codegen/security/auth_context.h
  - include/grpc++/impl/codegen/serialization_traits.h
  - include/grpc++/impl/codegen/server_context.h
  - include/grpc++/impl/codegen/server_interface.h
  - include/grpc++/impl/codegen/service_type.h
  - include/grpc++/impl/codegen/slice.h
  - include/grpc++/impl/codegen/status.h
  - include/grpc++/impl/codegen/status_code_enum.h
  - include/grpc++/impl/codegen/status_helper.h
  - include/grpc++/impl/codegen/string_ref.h
  - include/grpc++/impl/codegen/stub_options.h
  - include/grpc++/impl/codegen/sync_stream.h
  - include/grpc++/impl/codegen/time.h
  uses:
  - grpc_codegen
- name: grpc++_codegen_base_src
  language: c++
  src:
  - src/cpp/codegen/codegen_init.cc
  uses:
  - grpc++_codegen_base
- name: grpc++_codegen_proto
  language: c++
  public_headers:
  - include/grpc++/impl/codegen/proto_utils.h
  uses:
  - grpc++_codegen_base
  - grpc++_config_proto
- name: grpc++_config_proto
  language: c++
  public_headers:
  - include/grpc++/impl/codegen/config_protobuf.h
- name: grpc++_reflection_proto
  language: c++
  src:
  - src/proto/grpc/reflection/v1alpha/reflection.proto
- name: grpc++_test
  language: c++
  public_headers:
  - include/grpc++/test/server_context_test_spouse.h
  deps:
  - grpc++
- name: thrift_util
  language: c++
  public_headers:
  - include/grpc++/impl/codegen/thrift_serializer.h
  - include/grpc++/impl/codegen/thrift_utils.h
  uses:
  - grpc++_codegen_base
libs:
- name: gpr
  build: all
  language: c
  filegroups:
  - gpr_base
  secure: false
  vs_project_guid: '{B23D3D1A-9438-4EDA-BEB6-9A0A03D17792}'
- name: gpr_test_util
  build: private
  language: c
  headers:
  - test/core/util/test_config.h
  src:
  - test/core/util/test_config.c
  deps:
  - gpr
  secure: false
  vs_project_guid: '{EAB0A629-17A9-44DB-B5FF-E91A721FE037}'
- name: grpc
  build: all
  language: c
  src:
  - src/core/lib/surface/init.c
  baselib: true
  deps_linkage: static
  dll: true
  filegroups:
  - grpc_base
  - grpc_transport_chttp2_server_secure
  - grpc_transport_chttp2_client_secure
  - grpc_transport_chttp2_server_insecure
  - grpc_transport_chttp2_client_insecure
  - grpc_lb_policy_grpclb_secure
  - grpc_lb_policy_pick_first
  - grpc_lb_policy_round_robin
  - grpc_resolver_dns_native
  - grpc_resolver_sockaddr
  - grpc_load_reporting
  - grpc_secure
  - census
  generate_plugin_registry: true
  secure: true
  vs_packages:
  - grpc.dependencies.openssl
  - grpc.dependencies.zlib
  vs_project_guid: '{29D16885-7228-4C31-81ED-5F9187C7F2A9}'
- name: grpc_cronet
  build: all
  language: c
  src:
  - src/core/lib/surface/init.c
  baselib: true
  deps_linkage: static
  dll: true
  filegroups:
  - grpc_base
  - grpc_transport_cronet_client_secure
  - grpc_transport_chttp2_client_secure
  - grpc_load_reporting
  generate_plugin_registry: true
  platforms:
  - linux
  secure: true
- name: grpc_dll
  build: private
  language: c
  src: []
  deps:
  - gpr
  - grpc
  build_system:
  - visual_studio
  deps_linkage: static
  dll_def: grpc.def
  vs_config_type: DynamicLibrary
  vs_packages:
  - grpc.dependencies.openssl
  - grpc.dependencies.zlib
  vs_project_guid: '{A2F6CBBA-A553-41B3-A7DE-F26DECCC27F0}'
  vs_props:
  - zlib
  - openssl
  - winsock
  - global
- name: grpc_test_util
  build: private
  language: c
  headers:
  - test/core/end2end/data/ssl_test_data.h
  - test/core/security/oauth2_utils.h
  src:
  - test/core/end2end/data/client_certs.c
  - test/core/end2end/data/server1_cert.c
  - test/core/end2end/data/server1_key.c
  - test/core/end2end/data/test_root_cert.c
  - test/core/security/oauth2_utils.c
  deps:
  - gpr_test_util
  - gpr
  - grpc
  filegroups:
  - grpc_test_util_base
  - grpc_base
  vs_project_guid: '{17BCAFC0-5FDC-4C94-AEB9-95F3E220614B}'
- name: grpc_test_util_unsecure
  build: private
  language: c
  deps:
  - gpr
  - gpr_test_util
  - grpc_unsecure
  filegroups:
  - grpc_test_util_base
  secure: false
  vs_project_guid: '{0A7E7F92-FDEA-40F1-A9EC-3BA484F98BBF}'
- name: grpc_unsecure
  build: all
  language: c
  src:
  - src/core/lib/surface/init.c
  - src/core/lib/surface/init_unsecure.c
  baselib: true
  deps_linkage: static
  dll: true
  filegroups:
  - grpc_base
  - grpc_transport_chttp2_server_insecure
  - grpc_transport_chttp2_client_insecure
  - grpc_resolver_dns_native
  - grpc_resolver_sockaddr
  - grpc_load_reporting
  - grpc_lb_policy_grpclb
  - grpc_lb_policy_pick_first
  - grpc_lb_policy_round_robin
  - census
  generate_plugin_registry: true
  secure: false
  vs_project_guid: '{46CEDFFF-9692-456A-AA24-38B5D6BCF4C5}'
- name: reconnect_server
  build: private
  language: c
  headers:
  - test/core/util/reconnect_server.h
  src:
  - test/core/util/reconnect_server.c
  deps:
  - test_tcp_server
  - grpc_test_util
  - grpc
  - gpr_test_util
  - gpr
- name: test_tcp_server
  build: private
  language: c
  headers:
  - test/core/util/test_tcp_server.h
  src:
  - test/core/util/test_tcp_server.c
  deps:
  - grpc_test_util
  - grpc
  - gpr_test_util
  - gpr
- name: grpc++
  build: all
  language: c++
  headers:
  - include/grpc++/impl/codegen/core_codegen.h
  - src/cpp/client/secure_credentials.h
  - src/cpp/common/secure_auth_context.h
  - src/cpp/server/secure_server_credentials.h
  src:
  - src/cpp/client/insecure_credentials.cc
  - src/cpp/client/secure_credentials.cc
  - src/cpp/common/auth_property_iterator.cc
  - src/cpp/common/secure_auth_context.cc
  - src/cpp/common/secure_channel_arguments.cc
  - src/cpp/common/secure_create_auth_context.cc
  - src/cpp/server/insecure_server_credentials.cc
  - src/cpp/server/secure_server_credentials.cc
  deps:
  - grpc
  baselib: true
  dll: true
  filegroups:
  - grpc++_base
  - grpc++_codegen_base
  - grpc++_codegen_proto
  - grpc++_codegen_base_src
  secure: check
  vs_project_guid: '{C187A093-A0FE-489D-A40A-6E33DE0F9FEB}'
- name: grpc++_cronet
  build: all
  language: c++
  src:
  - src/cpp/client/cronet_credentials.cc
  - src/cpp/client/insecure_credentials.cc
  - src/cpp/common/insecure_create_auth_context.cc
  - src/cpp/server/insecure_server_credentials.cc
  deps:
  - gpr
  - grpc_cronet
  baselib: true
  dll: true
  filegroups:
  - grpc++_base
  - grpc++_codegen_base
  - grpc++_codegen_base_src
  - grpc_transport_chttp2_client_insecure
  - grpc_transport_chttp2_server_insecure
  - census
  platforms:
  - linux
  secure: true
- name: grpc++_proto_reflection_desc_db
  build: private
  language: c++
  headers:
  - test/cpp/util/proto_reflection_descriptor_database.h
  src:
  - test/cpp/util/proto_reflection_descriptor_database.cc
  deps:
  - grpc++
  filegroups:
  - grpc++_reflection_proto
  - grpc++_config_proto
- name: grpc++_reflection
  build: all
  language: c++
  public_headers:
  - include/grpc++/ext/proto_server_reflection_plugin.h
  headers:
  - src/cpp/ext/proto_server_reflection.h
  src:
  - src/cpp/ext/proto_server_reflection.cc
  - src/cpp/ext/proto_server_reflection_plugin.cc
  deps:
  - grpc++
  filegroups:
  - grpc++_reflection_proto
- name: grpc++_test_config
  build: private
  language: c++
  headers:
  - test/cpp/util/test_config.h
  src:
  - test/cpp/util/test_config_cc.cc
- name: grpc++_test_util
  build: private
  language: c++
  headers:
  - test/cpp/end2end/test_service_impl.h
  - test/cpp/util/byte_buffer_proto_helper.h
  - test/cpp/util/create_test_channel.h
  - test/cpp/util/string_ref_helper.h
  - test/cpp/util/subprocess.h
  - test/cpp/util/test_credentials_provider.h
  src:
  - src/proto/grpc/health/v1/health.proto
  - src/proto/grpc/testing/echo_messages.proto
  - src/proto/grpc/testing/echo.proto
  - src/proto/grpc/testing/duplicate/echo_duplicate.proto
  - test/cpp/end2end/test_service_impl.cc
  - test/cpp/util/byte_buffer_proto_helper.cc
  - test/cpp/util/create_test_channel.cc
  - test/cpp/util/string_ref_helper.cc
  - test/cpp/util/subprocess.cc
  - test/cpp/util/test_credentials_provider.cc
  deps:
  - grpc++
  - grpc_test_util
  filegroups:
  - grpc++_codegen_base
  - grpc++_codegen_base_src
  - grpc++_codegen_proto
  - grpc++_config_proto
  - thrift_util
- name: grpc++_unsecure
  build: all
  language: c++
  src:
  - src/cpp/client/insecure_credentials.cc
  - src/cpp/common/insecure_create_auth_context.cc
  - src/cpp/server/insecure_server_credentials.cc
  deps:
  - gpr
  - grpc_unsecure
  baselib: true
  dll: true
  filegroups:
  - grpc++_base
  - grpc++_codegen_base
  - grpc++_codegen_base_src
  secure: false
  vs_project_guid: '{6EE56155-DF7C-4F6E-BFC4-F6F776BEB211}'
- name: grpc_cli_libs
  build: private
  language: c++
  headers:
  - test/cpp/util/cli_call.h
  - test/cpp/util/cli_credentials.h
  - test/cpp/util/config_grpc_cli.h
  - test/cpp/util/grpc_tool.h
  - test/cpp/util/proto_file_parser.h
  - test/cpp/util/service_describer.h
  src:
  - test/cpp/util/cli_call.cc
  - test/cpp/util/cli_credentials.cc
  - test/cpp/util/grpc_tool.cc
  - test/cpp/util/proto_file_parser.cc
  - test/cpp/util/service_describer.cc
  deps:
  - grpc++_proto_reflection_desc_db
  - grpc++
  filegroups:
  - grpc++_reflection_proto
  - grpc++_config_proto
- name: grpc_plugin_support
  build: protoc
  language: c++
  headers:
  - src/compiler/config.h
  - src/compiler/cpp_generator.h
  - src/compiler/cpp_generator_helpers.h
  - src/compiler/csharp_generator.h
  - src/compiler/csharp_generator_helpers.h
  - src/compiler/generator_helpers.h
  - src/compiler/node_generator.h
  - src/compiler/node_generator_helpers.h
  - src/compiler/objective_c_generator.h
  - src/compiler/objective_c_generator_helpers.h
  - src/compiler/php_generator.h
  - src/compiler/php_generator_helpers.h
  - src/compiler/python_generator.h
  - src/compiler/ruby_generator.h
  - src/compiler/ruby_generator_helpers-inl.h
  - src/compiler/ruby_generator_map-inl.h
  - src/compiler/ruby_generator_string-inl.h
  src:
  - src/compiler/cpp_generator.cc
  - src/compiler/csharp_generator.cc
  - src/compiler/node_generator.cc
  - src/compiler/objective_c_generator.cc
  - src/compiler/php_generator.cc
  - src/compiler/python_generator.cc
  - src/compiler/ruby_generator.cc
  filegroups:
  - grpc++_config_proto
  secure: false
  vs_project_guid: '{B6E81D84-2ACB-41B8-8781-493A944C7817}'
  vs_props:
  - protoc
- name: http2_client_main
  build: private
  language: c++
  headers:
  - test/cpp/interop/http2_client.h
  src:
  - src/proto/grpc/testing/empty.proto
  - src/proto/grpc/testing/messages.proto
  - src/proto/grpc/testing/test.proto
  - test/cpp/interop/http2_client.cc
  deps:
  - grpc++_test_util
  - grpc_test_util
  - grpc++
  - grpc
  - grpc++_test_config
- name: interop_client_helper
  build: private
  language: c++
  headers:
  - test/cpp/interop/client_helper.h
  src:
  - src/proto/grpc/testing/messages.proto
  - test/cpp/interop/client_helper.cc
  deps:
  - grpc++_test_util
  - grpc_test_util
  - grpc++
  - grpc
  - gpr
- name: interop_client_main
  build: private
  language: c++
  headers:
  - test/cpp/interop/interop_client.h
  src:
  - src/proto/grpc/testing/empty.proto
  - src/proto/grpc/testing/messages.proto
  - src/proto/grpc/testing/test.proto
  - test/cpp/interop/client.cc
  - test/cpp/interop/interop_client.cc
  deps:
  - interop_client_helper
  - grpc++_test_util
  - grpc_test_util
  - grpc++
  - grpc
  - gpr_test_util
  - gpr
  - grpc++_test_config
- name: interop_server_helper
  build: private
  language: c++
  headers:
  - test/cpp/interop/server_helper.h
  src:
  - test/cpp/interop/server_helper.cc
  deps:
  - grpc++_test_util
  - grpc_test_util
  - grpc++
  - grpc
  - gpr
- name: interop_server_lib
  build: private
  language: c++
  src:
  - src/proto/grpc/testing/empty.proto
  - src/proto/grpc/testing/messages.proto
  - src/proto/grpc/testing/test.proto
  - test/cpp/interop/interop_server.cc
  deps:
  - interop_server_helper
  - grpc++_test_util
  - grpc_test_util
  - grpc++
  - grpc
  - gpr_test_util
  - gpr
  - grpc++_test_config
- name: interop_server_main
  build: private
  language: c++
  src:
  - test/cpp/interop/interop_server_bootstrap.cc
  deps:
  - interop_server_lib
- name: qps
  build: private
  language: c++
  headers:
  - test/cpp/qps/client.h
  - test/cpp/qps/driver.h
  - test/cpp/qps/histogram.h
  - test/cpp/qps/interarrival.h
  - test/cpp/qps/parse_json.h
  - test/cpp/qps/qps_worker.h
  - test/cpp/qps/report.h
  - test/cpp/qps/server.h
  - test/cpp/qps/stats.h
  - test/cpp/qps/usage_timer.h
  - test/cpp/util/benchmark_config.h
  src:
  - src/proto/grpc/testing/messages.proto
  - src/proto/grpc/testing/payloads.proto
  - src/proto/grpc/testing/stats.proto
  - src/proto/grpc/testing/control.proto
  - src/proto/grpc/testing/services.proto
  - test/cpp/qps/client_async.cc
  - test/cpp/qps/client_sync.cc
  - test/cpp/qps/driver.cc
  - test/cpp/qps/parse_json.cc
  - test/cpp/qps/qps_worker.cc
  - test/cpp/qps/report.cc
  - test/cpp/qps/server_async.cc
  - test/cpp/qps/server_sync.cc
  - test/cpp/qps/usage_timer.cc
  - test/cpp/util/benchmark_config.cc
  deps:
  - grpc_test_util
  - grpc++_test_util
  - grpc++
- name: grpc_csharp_ext
  build: all
  language: csharp
  src:
  - src/csharp/ext/grpc_csharp_ext.c
  deps:
  - grpc
  - gpr
  LDFLAGS: $(if $(subst Linux,,$(SYSTEM)),,-Wl$(comma)-wrap$(comma)memcpy)
  deps_linkage: static
  dll: only
  vs_config_type: DynamicLibrary
  vs_packages:
  - grpc.dependencies.openssl
  - grpc.dependencies.zlib
  vs_project_guid: '{D64C6D63-4458-4A88-AB38-35678384A7E4}'
  vs_props:
  - zlib
  - openssl
  - winsock
  - global
targets:
- name: alarm_test
  build: test
  language: c
  src:
  - test/core/surface/alarm_test.c
  deps:
  - grpc_test_util
  - grpc
  - gpr_test_util
  - gpr
- name: algorithm_test
  build: test
  language: c
  src:
  - test/core/compression/algorithm_test.c
  deps:
  - grpc_test_util
  - grpc
  - gpr_test_util
  - gpr
- name: alloc_test
  build: test
  language: c
  src:
  - test/core/support/alloc_test.c
  deps:
  - gpr_test_util
  - gpr
- name: alpn_test
  build: test
  language: c
  src:
  - test/core/transport/chttp2/alpn_test.c
  deps:
  - grpc_test_util
  - grpc
  - gpr_test_util
  - gpr
- name: api_fuzzer
  build: fuzzer
  language: c
  src:
  - test/core/end2end/fuzzers/api_fuzzer.c
  deps:
  - grpc_test_util
  - grpc
  - gpr_test_util
  - gpr
  corpus_dirs:
  - test/core/end2end/fuzzers/api_fuzzer_corpus
  dict: test/core/end2end/fuzzers/api_fuzzer.dictionary
  maxlen: 2048
- name: bad_server_response_test
  build: test
  language: c
  src:
  - test/core/end2end/bad_server_response_test.c
  deps:
  - test_tcp_server
  - grpc_test_util
  - grpc
  - gpr_test_util
  - gpr
  exclude_iomgrs:
  - uv
- name: bdp_estimator_test
  build: test
  language: c
  src:
  - test/core/transport/bdp_estimator_test.c
  deps:
  - grpc_test_util
  - grpc
  - gpr_test_util
  - gpr
- name: bin_decoder_test
  build: test
  language: c
  src:
  - test/core/transport/chttp2/bin_decoder_test.c
  deps:
  - grpc_test_util
  - grpc
- name: bin_encoder_test
  build: test
  language: c
  src:
  - test/core/transport/chttp2/bin_encoder_test.c
  deps:
  - grpc_test_util
  - grpc
- name: census_context_test
  build: test
  language: c
  src:
  - test/core/census/context_test.c
  deps:
  - grpc_test_util
  - grpc
  - gpr_test_util
  - gpr
- name: census_resource_test
  build: test
  language: c
  src:
  - test/core/census/resource_test.c
  deps:
  - grpc_test_util
  - grpc
  - gpr_test_util
  - gpr
- name: census_trace_context_test
  build: test
  language: c
  src:
  - test/core/census/trace_context_test.c
  deps:
  - grpc_test_util
  - grpc
  - gpr_test_util
  - gpr
- name: channel_create_test
  build: test
  language: c
  src:
  - test/core/surface/channel_create_test.c
  deps:
  - grpc_test_util
  - grpc
  - gpr_test_util
  - gpr
- name: chttp2_hpack_encoder_test
  build: test
  language: c
  src:
  - test/core/transport/chttp2/hpack_encoder_test.c
  deps:
  - grpc_test_util
  - grpc
  - gpr_test_util
  - gpr
- name: chttp2_stream_map_test
  build: test
  language: c
  src:
  - test/core/transport/chttp2/stream_map_test.c
  deps:
  - grpc_test_util
  - grpc
  - gpr_test_util
  - gpr
- name: chttp2_varint_test
  build: test
  language: c
  src:
  - test/core/transport/chttp2/varint_test.c
  deps:
  - grpc_test_util
  - grpc
  - gpr_test_util
  - gpr
- name: client_fuzzer
  build: fuzzer
  language: c
  src:
  - test/core/end2end/fuzzers/client_fuzzer.c
  deps:
  - grpc_test_util
  - grpc
  - gpr_test_util
  - gpr
  corpus_dirs:
  - test/core/end2end/fuzzers/client_fuzzer_corpus
  dict: test/core/end2end/fuzzers/hpack.dictionary
  maxlen: 2048
- name: combiner_test
  cpu_cost: 30
  build: test
  language: c
  src:
  - test/core/iomgr/combiner_test.c
  deps:
  - grpc_test_util
  - grpc
  - gpr_test_util
  - gpr
- name: compression_test
  build: test
  language: c
  src:
  - test/core/compression/compression_test.c
  deps:
  - grpc_test_util
  - grpc
  - gpr_test_util
  - gpr
- name: concurrent_connectivity_test
  build: test
  language: c
  src:
  - test/core/surface/concurrent_connectivity_test.c
  deps:
  - grpc_test_util
  - grpc
  - gpr_test_util
  - gpr
  exclude_iomgrs:
  - uv
- name: connection_refused_test
  cpu_cost: 0.1
  build: test
  language: c
  src:
  - test/core/end2end/connection_refused_test.c
  deps:
  - grpc_test_util
  - grpc
  - gpr_test_util
  - gpr
- name: dns_resolver_connectivity_test
  cpu_cost: 0.1
  build: test
  language: c
  src:
  - test/core/client_channel/resolvers/dns_resolver_connectivity_test.c
  deps:
  - grpc_test_util
  - grpc
  - gpr_test_util
  - gpr
  exclude_iomgrs:
  - uv
- name: dns_resolver_test
  build: test
  language: c
  src:
  - test/core/client_channel/resolvers/dns_resolver_test.c
  deps:
  - grpc_test_util
  - grpc
  - gpr_test_util
  - gpr
- name: dualstack_socket_test
  cpu_cost: 0.1
  build: test
  language: c
  src:
  - test/core/end2end/dualstack_socket_test.c
  deps:
  - grpc_test_util
  - grpc
  - gpr_test_util
  - gpr
  exclude_iomgrs:
  - uv
  platforms:
  - mac
  - linux
  - posix
- name: endpoint_pair_test
  build: test
  language: c
  src:
  - test/core/iomgr/endpoint_pair_test.c
  deps:
  - grpc_test_util
  - grpc
  - gpr_test_util
  - gpr
  exclude_iomgrs:
  - uv
- name: ev_epoll_linux_test
  build: test
  language: c
  src:
  - test/core/iomgr/ev_epoll_linux_test.c
  deps:
  - grpc_test_util
  - grpc
  - gpr_test_util
  - gpr
  exclude_iomgrs:
  - uv
  platforms:
  - linux
- name: fd_conservation_posix_test
  build: test
  language: c
  src:
  - test/core/iomgr/fd_conservation_posix_test.c
  deps:
  - grpc_test_util
  - grpc
  - gpr_test_util
  - gpr
  exclude_iomgrs:
  - uv
  platforms:
  - mac
  - linux
  - posix
- name: fd_posix_test
  build: test
  language: c
  src:
  - test/core/iomgr/fd_posix_test.c
  deps:
  - grpc_test_util
  - grpc
  - gpr_test_util
  - gpr
  exclude_iomgrs:
  - uv
  platforms:
  - mac
  - linux
  - posix
- name: fling_client
  build: test
  run: false
  language: c
  src:
  - test/core/fling/client.c
  deps:
  - grpc_test_util
  - grpc
  - gpr_test_util
  - gpr
- name: fling_server
  build: test
  run: false
  language: c
  src:
  - test/core/fling/server.c
  deps:
  - grpc_test_util
  - grpc
  - gpr_test_util
  - gpr
- name: fling_stream_test
  cpu_cost: 1.5
  build: test
  language: c
  src:
  - test/core/fling/fling_stream_test.c
  deps:
  - grpc_test_util
  - grpc
  - gpr_test_util
  - gpr
  platforms:
  - mac
  - linux
  - posix
- name: fling_test
  cpu_cost: 1.5
  build: test
  language: c
  src:
  - test/core/fling/fling_test.c
  deps:
  - grpc_test_util
  - grpc
  - gpr_test_util
  - gpr
  platforms:
  - mac
  - linux
  - posix
- name: gen_hpack_tables
  build: tool
  language: c
  src:
  - tools/codegen/core/gen_hpack_tables.c
  deps:
  - gpr
  - grpc
- name: gen_legal_metadata_characters
  build: tool
  language: c
  src:
  - tools/codegen/core/gen_legal_metadata_characters.c
  deps: []
- name: gen_percent_encoding_tables
  build: tool
  language: c
  src:
  - tools/codegen/core/gen_percent_encoding_tables.c
  deps: []
- name: goaway_server_test
  cpu_cost: 0.1
  build: test
  language: c
  src:
  - test/core/end2end/goaway_server_test.c
  deps:
  - grpc_test_util
  - grpc
  - gpr_test_util
  - gpr
  exclude_iomgrs:
  - uv
  platforms:
  - mac
  - linux
  - posix
- name: gpr_avl_test
  build: test
  language: c
  src:
  - test/core/support/avl_test.c
  deps:
  - gpr_test_util
  - gpr
- name: gpr_backoff_test
  build: test
  language: c
  src:
  - test/core/support/backoff_test.c
  deps:
  - gpr_test_util
  - gpr
- name: gpr_cmdline_test
  build: test
  language: c
  src:
  - test/core/support/cmdline_test.c
  deps:
  - gpr_test_util
  - gpr
- name: gpr_cpu_test
  build: test
  language: c
  src:
  - test/core/support/cpu_test.c
  deps:
  - gpr_test_util
  - gpr
- name: gpr_env_test
  build: test
  language: c
  src:
  - test/core/support/env_test.c
  deps:
  - gpr_test_util
  - gpr
- name: gpr_histogram_test
  build: test
  language: c
  src:
  - test/core/support/histogram_test.c
  deps:
  - gpr_test_util
  - gpr
- name: gpr_host_port_test
  build: test
  language: c
  src:
  - test/core/support/host_port_test.c
  deps:
  - gpr_test_util
  - gpr
- name: gpr_log_test
  build: test
  language: c
  src:
  - test/core/support/log_test.c
  deps:
  - gpr_test_util
  - gpr
- name: gpr_mpscq_test
  cpu_cost: 30
  build: test
  language: c
  src:
  - test/core/support/mpscq_test.c
  deps:
  - gpr_test_util
  - gpr
- name: gpr_stack_lockfree_test
  cpu_cost: 7
  build: test
  language: c
  src:
  - test/core/support/stack_lockfree_test.c
  deps:
  - gpr_test_util
  - gpr
- name: gpr_string_test
  build: test
  language: c
  src:
  - test/core/support/string_test.c
  deps:
  - gpr_test_util
  - gpr
- name: gpr_sync_test
  cpu_cost: 10
  build: test
  language: c
  src:
  - test/core/support/sync_test.c
  deps:
  - gpr_test_util
  - gpr
- name: gpr_thd_test
  cpu_cost: 10
  build: test
  language: c
  src:
  - test/core/support/thd_test.c
  deps:
  - gpr_test_util
  - gpr
- name: gpr_time_test
  build: test
  language: c
  src:
  - test/core/support/time_test.c
  deps:
  - gpr_test_util
  - gpr
- name: gpr_tls_test
  build: test
  language: c
  src:
  - test/core/support/tls_test.c
  deps:
  - gpr_test_util
  - gpr
- name: gpr_useful_test
  build: test
  language: c
  src:
  - test/core/support/useful_test.c
  deps:
  - gpr_test_util
  - gpr
- name: grpc_auth_context_test
  build: test
  language: c
  src:
  - test/core/security/auth_context_test.c
  deps:
  - grpc_test_util
  - grpc
  - gpr_test_util
  - gpr
- name: grpc_b64_test
  build: test
  language: c
  src:
  - test/core/security/b64_test.c
  deps:
  - grpc_test_util
  - grpc
  - gpr_test_util
  - gpr
- name: grpc_byte_buffer_reader_test
  build: test
  language: c
  src:
  - test/core/surface/byte_buffer_reader_test.c
  deps:
  - grpc_test_util
  - grpc
  - gpr_test_util
  - gpr
- name: grpc_channel_args_test
  build: test
  language: c
  src:
  - test/core/channel/channel_args_test.c
  deps:
  - grpc_test_util
  - grpc
  - gpr_test_util
  - gpr
- name: grpc_channel_stack_test
  build: test
  language: c
  src:
  - test/core/channel/channel_stack_test.c
  deps:
  - grpc_test_util
  - grpc
  - gpr_test_util
  - gpr
- name: grpc_completion_queue_test
  build: test
  language: c
  src:
  - test/core/surface/completion_queue_test.c
  deps:
  - grpc_test_util
  - grpc
  - gpr_test_util
  - gpr
  exclude_iomgrs:
  - uv
- name: grpc_create_jwt
  build: tool
  language: c
  src:
  - test/core/security/create_jwt.c
  deps:
  - grpc
  - gpr
  secure: true
- name: grpc_credentials_test
  build: test
  language: c
  src:
  - test/core/security/credentials_test.c
  deps:
  - grpc_test_util
  - grpc
  - gpr_test_util
  - gpr
- name: grpc_fetch_oauth2
  build: test
  run: false
  language: c
  src:
  - test/core/security/fetch_oauth2.c
  deps:
  - grpc_test_util
  - grpc
  - gpr_test_util
  - gpr
- name: grpc_invalid_channel_args_test
  build: test
  language: c
  src:
  - test/core/surface/invalid_channel_args_test.c
  deps:
  - grpc_test_util
  - grpc
  - gpr_test_util
  - gpr
- name: grpc_json_token_test
  build: test
  language: c
  src:
  - test/core/security/json_token_test.c
  deps:
  - grpc_test_util
  - grpc
  - gpr_test_util
  - gpr
  platforms:
  - linux
  - posix
  - mac
- name: grpc_jwt_verifier_test
  build: test
  language: c
  src:
  - test/core/security/jwt_verifier_test.c
  deps:
  - grpc_test_util
  - grpc
  - gpr_test_util
  - gpr
- name: grpc_print_google_default_creds_token
  build: tool
  language: c
  src:
  - test/core/security/print_google_default_creds_token.c
  deps:
  - grpc
  - gpr
- name: grpc_security_connector_test
  build: test
  language: c
  src:
  - test/core/security/security_connector_test.c
  deps:
  - grpc_test_util
  - grpc
  - gpr_test_util
  - gpr
- name: grpc_verify_jwt
  build: tool
  language: c
  src:
  - test/core/security/verify_jwt.c
  deps:
  - grpc
  - gpr
- name: handshake_client
  build: test
  language: c
  src:
  - test/core/handshake/client_ssl.c
  deps:
  - grpc_test_util
  - grpc
  - gpr_test_util
  - gpr
  platforms:
  - linux
  secure: true
- name: handshake_server
  build: test
  language: c
  src:
  - test/core/handshake/server_ssl.c
  deps:
  - grpc_test_util
  - grpc
  - gpr_test_util
  - gpr
  platforms:
  - linux
  secure: true
- name: hpack_parser_fuzzer_test
  build: fuzzer
  language: c
  src:
  - test/core/transport/chttp2/hpack_parser_fuzzer_test.c
  deps:
  - grpc_test_util
  - grpc
  - gpr_test_util
  - gpr
  corpus_dirs:
  - test/core/transport/chttp2/hpack_parser_corpus
  dict: test/core/end2end/fuzzers/hpack.dictionary
  maxlen: 512
- name: hpack_parser_test
  build: test
  language: c
  src:
  - test/core/transport/chttp2/hpack_parser_test.c
  deps:
  - grpc_test_util
  - grpc
  - gpr_test_util
  - gpr
- name: hpack_table_test
  build: test
  language: c
  src:
  - test/core/transport/chttp2/hpack_table_test.c
  deps:
  - grpc_test_util
  - grpc
  - gpr_test_util
  - gpr
- name: http_parser_test
  build: test
  language: c
  src:
  - test/core/http/parser_test.c
  deps:
  - grpc_test_util
  - grpc
  - gpr_test_util
  - gpr
- name: http_request_fuzzer_test
  build: fuzzer
  language: c
  src:
  - test/core/http/request_fuzzer.c
  deps:
  - grpc_test_util
  - grpc
  - gpr_test_util
  - gpr
  corpus_dirs:
  - test/core/http/request_corpus
  maxlen: 2048
- name: http_response_fuzzer_test
  build: fuzzer
  language: c
  src:
  - test/core/http/response_fuzzer.c
  deps:
  - grpc_test_util
  - grpc
  - gpr_test_util
  - gpr
  corpus_dirs:
  - test/core/http/response_corpus
  maxlen: 2048
- name: httpcli_format_request_test
  build: test
  language: c
  src:
  - test/core/http/format_request_test.c
  deps:
  - grpc_test_util
  - grpc
  - gpr_test_util
  - gpr
- name: httpcli_test
  cpu_cost: 0.5
  build: test
  language: c
  src:
  - test/core/http/httpcli_test.c
  deps:
  - grpc_test_util
  - grpc
  - gpr_test_util
  - gpr
  platforms:
  - mac
  - linux
  - posix
- name: httpscli_test
  cpu_cost: 0.5
  build: test
  language: c
  src:
  - test/core/http/httpscli_test.c
  deps:
  - grpc_test_util
  - grpc
  - gpr_test_util
  - gpr
  platforms:
  - linux
- name: init_test
  build: test
  language: c
  src:
  - test/core/surface/init_test.c
  deps:
  - grpc_test_util
  - grpc
  - gpr_test_util
  - gpr
- name: invalid_call_argument_test
  cpu_cost: 0.1
  build: test
  language: c
  src:
  - test/core/end2end/invalid_call_argument_test.c
  deps:
  - grpc_test_util
  - grpc
  - gpr_test_util
  - gpr
- name: json_fuzzer_test
  build: fuzzer
  language: c
  src:
  - test/core/json/fuzzer.c
  deps:
  - grpc_test_util
  - grpc
  - gpr_test_util
  - gpr
  corpus_dirs:
  - test/core/json/corpus
  maxlen: 512
- name: json_rewrite
  build: test
  run: false
  language: c
  src:
  - test/core/json/json_rewrite.c
  deps:
  - grpc
  - gpr
- name: json_rewrite_test
  build: test
  language: c
  src:
  - test/core/json/json_rewrite_test.c
  deps:
  - grpc_test_util
  - grpc
  - gpr_test_util
  - gpr
- name: json_stream_error_test
  build: test
  language: c
  src:
  - test/core/json/json_stream_error_test.c
  deps:
  - grpc_test_util
  - grpc
  - gpr_test_util
  - gpr
- name: json_test
  build: test
  language: c
  src:
  - test/core/json/json_test.c
  deps:
  - grpc_test_util
  - grpc
  - gpr_test_util
  - gpr
- name: lame_client_test
  build: test
  language: c
  src:
  - test/core/surface/lame_client_test.c
  deps:
  - grpc_test_util
  - grpc
  - gpr_test_util
  - gpr
- name: lb_policies_test
  cpu_cost: 0.1
  build: test
  run: false
  language: c
  src:
  - test/core/client_channel/lb_policies_test.c
  deps:
  - grpc_test_util
  - grpc
  - gpr_test_util
  - gpr
- name: load_file_test
  build: test
  language: c
  src:
  - test/core/iomgr/load_file_test.c
  deps:
  - grpc_test_util
  - grpc
  - gpr_test_util
  - gpr
- name: low_level_ping_pong_benchmark
  build: benchmark
  language: c
  src:
  - test/core/network_benchmarks/low_level_ping_pong.c
  deps:
  - grpc_test_util
  - grpc
  - gpr_test_util
  - gpr
  platforms:
  - mac
  - linux
  - posix
- name: memory_profile_client
  build: test
  run: false
  language: c
  src:
  - test/core/memory_usage/client.c
  deps:
  - grpc_test_util
  - grpc
  - gpr_test_util
  - gpr
- name: memory_profile_server
  build: test
  run: false
  language: c
  src:
  - test/core/memory_usage/server.c
  deps:
  - grpc_test_util
  - grpc
  - gpr_test_util
  - gpr
- name: memory_profile_test
  cpu_cost: 1.5
  build: test
  language: c
  src:
  - test/core/memory_usage/memory_usage_test.c
  deps:
  - grpc_test_util
  - grpc
  - gpr_test_util
  - gpr
  platforms:
  - mac
  - linux
  - posix
- name: message_compress_test
  build: test
  language: c
  src:
  - test/core/compression/message_compress_test.c
  deps:
  - grpc_test_util
  - grpc
  - gpr_test_util
  - gpr
- name: mlog_test
  flaky: true
  build: test
  language: c
  src:
  - test/core/census/mlog_test.c
  deps:
  - grpc_test_util
  - grpc
  - gpr_test_util
  - gpr
- name: multiple_server_queues_test
  build: test
  language: c
  src:
  - test/core/end2end/multiple_server_queues_test.c
  deps:
  - grpc_test_util
  - grpc
  - gpr_test_util
  - gpr
- name: murmur_hash_test
  build: test
  language: c
  src:
  - test/core/support/murmur_hash_test.c
  deps:
  - gpr_test_util
  - gpr
- name: nanopb_fuzzer_response_test
  build: fuzzer
  language: c
  src:
  - test/core/nanopb/fuzzer_response.c
  deps:
  - grpc_test_util
  - grpc
  - gpr_test_util
  - gpr
  corpus_dirs:
  - test/core/nanopb/corpus_response
  maxlen: 128
- name: nanopb_fuzzer_serverlist_test
  build: fuzzer
  language: c
  src:
  - test/core/nanopb/fuzzer_serverlist.c
  deps:
  - grpc_test_util
  - grpc
  - gpr_test_util
  - gpr
  corpus_dirs:
  - test/core/nanopb/corpus_serverlist
  maxlen: 128
- name: no_server_test
  cpu_cost: 0.1
  build: test
  language: c
  src:
  - test/core/end2end/no_server_test.c
  deps:
  - grpc_test_util
  - grpc
  - gpr_test_util
  - gpr
- name: percent_decode_fuzzer
  build: fuzzer
  language: c
  src:
  - test/core/slice/percent_decode_fuzzer.c
  deps:
  - grpc_test_util
  - grpc
  - gpr_test_util
  - gpr
  corpus_dirs:
  - test/core/slice/percent_decode_corpus
  maxlen: 32
- name: percent_encode_fuzzer
  build: fuzzer
  language: c
  src:
  - test/core/slice/percent_encode_fuzzer.c
  deps:
  - grpc_test_util
  - grpc
  - gpr_test_util
  - gpr
  corpus_dirs:
  - test/core/slice/percent_encode_corpus
  maxlen: 32
- name: percent_encoding_test
  build: test
  language: c
  src:
  - test/core/slice/percent_encoding_test.c
  deps:
  - grpc_test_util
  - grpc
  - gpr_test_util
  - gpr
- name: pollset_set_test
  build: test
  language: c
  src:
  - test/core/iomgr/pollset_set_test.c
  deps:
  - grpc_test_util
  - grpc
  - gpr_test_util
  - gpr
  exclude_iomgrs:
  - uv
  platforms:
  - linux
- name: resolve_address_posix_test
  build: test
  language: c
  src:
  - test/core/iomgr/resolve_address_posix_test.c
  deps:
  - grpc_test_util
  - grpc
  - gpr_test_util
  - gpr
  platforms:
  - mac
  - linux
  - posix
- name: resolve_address_test
  build: test
  language: c
  src:
  - test/core/iomgr/resolve_address_test.c
  deps:
  - grpc_test_util
  - grpc
  - gpr_test_util
  - gpr
  exclude_iomgrs:
  - uv
- name: resource_quota_test
  cpu_cost: 30
  build: test
  language: c
  src:
  - test/core/iomgr/resource_quota_test.c
  deps:
  - grpc_test_util
  - grpc
  - gpr_test_util
  - gpr
- name: secure_channel_create_test
  build: test
  language: c
  src:
  - test/core/surface/secure_channel_create_test.c
  deps:
  - grpc_test_util
  - grpc
  - gpr_test_util
  - gpr
- name: secure_endpoint_test
  build: test
  language: c
  src:
  - test/core/security/secure_endpoint_test.c
  deps:
  - grpc_test_util
  - grpc
  - gpr_test_util
  - gpr
  exclude_iomgrs:
  - uv
- name: sequential_connectivity_test
  build: test
  language: c
  src:
  - test/core/surface/sequential_connectivity_test.c
  deps:
  - grpc_test_util
  - grpc
  - gpr_test_util
  - gpr
  exclude_iomgrs:
  - uv
- name: server_chttp2_test
  build: test
  language: c
  src:
  - test/core/surface/server_chttp2_test.c
  deps:
  - grpc_test_util
  - grpc
  - gpr_test_util
  - gpr
- name: server_fuzzer
  build: fuzzer
  language: c
  src:
  - test/core/end2end/fuzzers/server_fuzzer.c
  deps:
  - grpc_test_util
  - grpc
  - gpr_test_util
  - gpr
  corpus_dirs:
  - test/core/end2end/fuzzers/server_fuzzer_corpus
  dict: test/core/end2end/fuzzers/hpack.dictionary
  maxlen: 2048
- name: server_test
  build: test
  language: c
  src:
  - test/core/surface/server_test.c
  deps:
  - grpc_test_util
  - grpc
  - gpr_test_util
  - gpr
- name: set_initial_connect_string_test
  cpu_cost: 0.1
  build: test
  language: c
  src:
  - test/core/client_channel/set_initial_connect_string_test.c
  deps:
  - test_tcp_server
  - grpc_test_util
  - grpc
  - gpr_test_util
  - gpr
  exclude_iomgrs:
  - uv
- name: slice_buffer_test
  build: test
  language: c
  src:
  - test/core/slice/slice_buffer_test.c
  deps:
  - grpc_test_util
  - grpc
  - gpr_test_util
  - gpr
- name: slice_string_helpers_test
  build: test
  language: c
  src:
  - test/core/slice/slice_string_helpers_test.c
  deps:
  - grpc_test_util
  - grpc
  - gpr_test_util
  - gpr
- name: slice_test
  build: test
  language: c
  src:
  - test/core/slice/slice_test.c
  deps:
  - grpc_test_util
  - grpc
  - gpr_test_util
  - gpr
- name: sockaddr_resolver_test
  build: test
  language: c
  src:
  - test/core/client_channel/resolvers/sockaddr_resolver_test.c
  deps:
  - grpc_test_util
  - grpc
  - gpr_test_util
  - gpr
- name: sockaddr_utils_test
  build: test
  language: c
  src:
  - test/core/iomgr/sockaddr_utils_test.c
  deps:
  - grpc_test_util
  - grpc
  - gpr_test_util
  - gpr
- name: socket_utils_test
  build: test
  language: c
  src:
  - test/core/iomgr/socket_utils_test.c
  deps:
  - grpc_test_util
  - grpc
  - gpr_test_util
  - gpr
  exclude_iomgrs:
  - uv
  platforms:
  - mac
  - linux
  - posix
- name: ssl_server_fuzzer
  build: fuzzer
  language: c
  src:
  - test/core/security/ssl_server_fuzzer.c
  deps:
  - grpc_test_util
  - grpc
  - gpr_test_util
  - gpr
  corpus_dirs:
  - test/core/security/corpus/ssl_server_corpus
  maxlen: 2048
- name: status_conversion_test
  build: test
  language: c
  src:
  - test/core/transport/status_conversion_test.c
  deps:
  - grpc_test_util
  - grpc
  - gpr_test_util
  - gpr
- name: tcp_client_posix_test
  cpu_cost: 0.5
  build: test
  language: c
  src:
  - test/core/iomgr/tcp_client_posix_test.c
  deps:
  - grpc_test_util
  - grpc
  - gpr_test_util
  - gpr
  exclude_iomgrs:
  - uv
  platforms:
  - mac
  - linux
  - posix
- name: tcp_posix_test
  cpu_cost: 0.2
  build: test
  language: c
  src:
  - test/core/iomgr/tcp_posix_test.c
  deps:
  - grpc_test_util
  - grpc
  - gpr_test_util
  - gpr
  exclude_iomgrs:
  - uv
  platforms:
  - mac
  - linux
  - posix
- name: tcp_server_posix_test
  build: test
  language: c
  src:
  - test/core/iomgr/tcp_server_posix_test.c
  deps:
  - grpc_test_util
  - grpc
  - gpr_test_util
  - gpr
  exclude_iomgrs:
  - uv
  platforms:
  - mac
  - linux
  - posix
- name: time_averaged_stats_test
  build: test
  language: c
  src:
  - test/core/iomgr/time_averaged_stats_test.c
  deps:
  - grpc_test_util
  - grpc
  - gpr_test_util
  - gpr
- name: timeout_encoding_test
  build: test
  language: c
  src:
  - test/core/transport/timeout_encoding_test.c
  deps:
  - grpc_test_util
  - grpc
  - gpr_test_util
  - gpr
- name: timer_heap_test
  build: test
  language: c
  src:
  - test/core/iomgr/timer_heap_test.c
  deps:
  - grpc_test_util
  - grpc
  - gpr_test_util
  - gpr
  exclude_iomgrs:
  - uv
- name: timer_list_test
  build: test
  language: c
  src:
  - test/core/iomgr/timer_list_test.c
  deps:
  - grpc_test_util
  - grpc
  - gpr_test_util
  - gpr
  exclude_iomgrs:
  - uv
- name: transport_connectivity_state_test
  build: test
  language: c
  src:
  - test/core/transport/connectivity_state_test.c
  deps:
  - grpc_test_util
  - grpc
  - gpr_test_util
  - gpr
- name: transport_metadata_test
  build: test
  language: c
  src:
  - test/core/transport/metadata_test.c
  deps:
  - grpc_test_util
  - grpc
  - gpr_test_util
  - gpr
- name: transport_pid_controller_test
  build: test
  language: c
  src:
  - test/core/transport/pid_controller_test.c
  deps:
  - grpc_test_util
  - grpc
  - gpr_test_util
  - gpr
- name: transport_security_test
  build: test
  language: c
  src:
  - test/core/tsi/transport_security_test.c
  deps:
  - grpc_test_util
  - grpc
  - gpr_test_util
  - gpr
  platforms:
  - linux
  - posix
  - mac
- name: udp_server_test
  build: test
  language: c
  src:
  - test/core/iomgr/udp_server_test.c
  deps:
  - grpc_test_util
  - grpc
  - gpr_test_util
  - gpr
  exclude_iomgrs:
  - uv
  platforms:
  - mac
  - linux
  - posix
- name: uri_fuzzer_test
  build: fuzzer
  language: c
  src:
  - test/core/client_channel/uri_fuzzer_test.c
  deps:
  - grpc_test_util
  - grpc
  - gpr_test_util
  - gpr
  corpus_dirs:
  - test/core/client_channel/uri_corpus
  maxlen: 128
- name: uri_parser_test
  build: test
  language: c
  src:
  - test/core/client_channel/uri_parser_test.c
  deps:
  - grpc_test_util
  - grpc
  - gpr_test_util
  - gpr
- name: wakeup_fd_cv_test
  build: test
  language: c
  src:
  - test/core/iomgr/wakeup_fd_cv_test.c
  deps:
  - grpc_test_util
  - grpc
  - gpr_test_util
  - gpr
  exclude_iomgrs:
  - uv
  platforms:
  - mac
  - linux
  - posix
- name: alarm_cpp_test
  gtest: true
  build: test
  language: c++
  src:
  - test/cpp/common/alarm_cpp_test.cc
  deps:
  - grpc++_test_util
  - grpc_test_util
  - grpc++
  - grpc
  - gpr_test_util
  - gpr
- name: async_end2end_test
  gtest: true
  build: test
  language: c++
  src:
  - test/cpp/end2end/async_end2end_test.cc
  deps:
  - grpc++_test_util
  - grpc_test_util
  - grpc++
  - grpc
  - gpr_test_util
  - gpr
- name: auth_property_iterator_test
  gtest: true
  build: test
  language: c++
  src:
  - test/cpp/common/auth_property_iterator_test.cc
  deps:
  - grpc++_test_util
  - grpc_test_util
  - grpc++
  - grpc
  - gpr_test_util
  - gpr
- name: bm_call_create
  build: test
  language: c++
  src:
  - test/cpp/microbenchmarks/bm_call_create.cc
  deps:
  - benchmark
  - grpc++_test_util
  - grpc_test_util
  - grpc++
  - grpc
  - gpr_test_util
  - gpr
  args:
  - --benchmark_min_time=0
  platforms:
  - mac
  - linux
  - posix
- name: bm_chttp2_hpack
  build: test
  language: c++
  src:
  - test/cpp/microbenchmarks/bm_chttp2_hpack.cc
  deps:
  - benchmark
  - grpc++_test_util
  - grpc_test_util
  - grpc++
  - grpc
  - gpr_test_util
  - gpr
  args:
  - --benchmark_min_time=0
  platforms:
  - mac
  - linux
  - posix
- name: bm_closure
  build: test
  language: c++
  src:
  - test/cpp/microbenchmarks/bm_closure.cc
  deps:
  - benchmark
  - grpc++_test_util
  - grpc_test_util
  - grpc++
  - grpc
  - gpr_test_util
  - gpr
  args:
  - --benchmark_min_time=0
  platforms:
  - mac
  - linux
  - posix
- name: bm_cq
  build: test
  language: c++
  src:
  - test/cpp/microbenchmarks/bm_cq.cc
  deps:
  - benchmark
  - grpc++_test_util
  - grpc_test_util
  - grpc++
  - grpc
  - gpr_test_util
  - gpr
  args:
  - --benchmark_min_time=0
  platforms:
  - mac
  - linux
  - posix
- name: bm_error
  build: test
  language: c++
  src:
  - test/cpp/microbenchmarks/bm_error.cc
  deps:
  - benchmark
  - grpc++_test_util
  - grpc_test_util
  - grpc++
  - grpc
  - gpr_test_util
  - gpr
  args:
  - --benchmark_min_time=0
  platforms:
  - mac
  - linux
  - posix
- name: bm_fullstack
  build: test
  language: c++
  src:
  - test/cpp/microbenchmarks/bm_fullstack.cc
  deps:
  - benchmark
  - grpc++_test_util
  - grpc_test_util
  - grpc++
  - grpc
  - gpr_test_util
  - gpr
  args:
  - --benchmark_min_time=0
  excluded_poll_engines:
  - poll
  - poll-cv
  platforms:
  - mac
  - linux
  - posix
<<<<<<< HEAD
- name: bm_metadata
  build: test
  language: c++
  src:
  - test/cpp/microbenchmarks/bm_metadata.cc
  deps:
  - benchmark
  - grpc_test_util
  - grpc
  - gpr_test_util
  - gpr
  args:
  - --benchmark_min_time=0
  platforms:
  - mac
  - linux
  - posix
=======
  timeout_seconds: 1200
>>>>>>> f2cf3d94
- name: channel_arguments_test
  gtest: true
  build: test
  language: c++
  src:
  - test/cpp/common/channel_arguments_test.cc
  deps:
  - grpc++
  - grpc
  - gpr
- name: channel_filter_test
  gtest: true
  build: test
  language: c++
  src:
  - test/cpp/common/channel_filter_test.cc
  deps:
  - grpc++
  - grpc
  - gpr
- name: cli_call_test
  gtest: true
  build: test
  language: c++
  src:
  - test/cpp/util/cli_call_test.cc
  deps:
  - grpc_cli_libs
  - grpc++_test_util
  - grpc_test_util
  - grpc++
  - grpc
  - gpr_test_util
  - gpr
- name: client_crash_test
  gtest: true
  cpu_cost: 0.1
  build: test
  language: c++
  src:
  - test/cpp/end2end/client_crash_test.cc
  deps:
  - grpc++_test_util
  - grpc_test_util
  - grpc++
  - grpc
  - gpr_test_util
  - gpr
  platforms:
  - mac
  - linux
  - posix
- name: client_crash_test_server
  build: test
  run: false
  language: c++
  src:
  - test/cpp/end2end/client_crash_test_server.cc
  deps:
  - grpc++_test_util
  - grpc_test_util
  - grpc++
  - grpc
  - gpr_test_util
  - gpr
- name: codegen_test_full
  gtest: true
  build: test
  language: c++
  src:
  - src/proto/grpc/testing/control.proto
  - src/proto/grpc/testing/messages.proto
  - src/proto/grpc/testing/payloads.proto
  - src/proto/grpc/testing/services.proto
  - src/proto/grpc/testing/stats.proto
  - test/cpp/codegen/codegen_test_full.cc
  deps:
  - grpc++
  - grpc
  - gpr
  filegroups:
  - grpc++_codegen_base
- name: codegen_test_minimal
  gtest: true
  build: test
  language: c++
  src:
  - src/proto/grpc/testing/control.proto
  - src/proto/grpc/testing/messages.proto
  - src/proto/grpc/testing/payloads.proto
  - src/proto/grpc/testing/services.proto
  - src/proto/grpc/testing/stats.proto
  - test/cpp/codegen/codegen_test_minimal.cc
  filegroups:
  - grpc++_codegen_base
  - grpc++_codegen_base_src
- name: credentials_test
  gtest: true
  build: test
  language: c++
  src:
  - test/cpp/client/credentials_test.cc
  deps:
  - grpc++
  - grpc
  - gpr
- name: cxx_byte_buffer_test
  gtest: true
  build: test
  language: c++
  src:
  - test/cpp/util/byte_buffer_test.cc
  deps:
  - grpc_test_util
  - grpc++
  - grpc
  - gpr_test_util
  - gpr
- name: cxx_slice_test
  gtest: true
  build: test
  language: c++
  src:
  - test/cpp/util/slice_test.cc
  deps:
  - grpc_test_util
  - grpc++
  - grpc
  - gpr_test_util
  - gpr
- name: cxx_string_ref_test
  gtest: true
  build: test
  language: c++
  src:
  - test/cpp/util/string_ref_test.cc
  deps:
  - grpc++
- name: cxx_time_test
  gtest: true
  build: test
  language: c++
  src:
  - test/cpp/util/time_test.cc
  deps:
  - grpc_test_util
  - grpc++
  - grpc
  - gpr_test_util
  - gpr
- name: end2end_test
  gtest: true
  cpu_cost: 0.5
  build: test
  language: c++
  src:
  - test/cpp/end2end/end2end_test.cc
  deps:
  - grpc++_test_util
  - grpc_test_util
  - grpc++
  - grpc
  - gpr_test_util
  - gpr
- name: filter_end2end_test
  gtest: true
  build: test
  language: c++
  src:
  - test/cpp/end2end/filter_end2end_test.cc
  deps:
  - grpc++_test_util
  - grpc_test_util
  - grpc++
  - grpc
  - gpr_test_util
  - gpr
- name: generic_end2end_test
  gtest: true
  build: test
  language: c++
  src:
  - test/cpp/end2end/generic_end2end_test.cc
  deps:
  - grpc++_test_util
  - grpc_test_util
  - grpc++
  - grpc
  - gpr_test_util
  - gpr
- name: golden_file_test
  gtest: true
  build: test
  language: c++
  src:
  - src/proto/grpc/testing/compiler_test.proto
  - test/cpp/codegen/golden_file_test.cc
  deps:
  - grpc++
  - grpc
  - gpr
- name: grpc_cli
  build: test
  run: false
  language: c++
  src:
  - test/cpp/util/grpc_cli.cc
  deps:
  - grpc_cli_libs
  - grpc++_proto_reflection_desc_db
  - grpc++
  - grpc
  - gpr
  - grpc++_test_config
- name: grpc_cpp_plugin
  build: protoc
  language: c++
  src:
  - src/compiler/cpp_plugin.cc
  deps:
  - grpc_plugin_support
  secure: false
  vs_config_type: Application
  vs_project_guid: '{7E51A25F-AC59-488F-906C-C60FAAE706AA}'
- name: grpc_csharp_plugin
  build: protoc
  language: c++
  src:
  - src/compiler/csharp_plugin.cc
  deps:
  - grpc_plugin_support
  secure: false
  vs_config_type: Application
  vs_project_guid: '{3C813052-A49A-4662-B90A-1ADBEC7EE453}'
- name: grpc_node_plugin
  build: protoc
  language: c++
  src:
  - src/compiler/node_plugin.cc
  deps:
  - grpc_plugin_support
  secure: false
  vs_config_type: Application
- name: grpc_objective_c_plugin
  build: protoc
  language: c++
  src:
  - src/compiler/objective_c_plugin.cc
  deps:
  - grpc_plugin_support
  secure: false
  vs_config_type: Application
  vs_project_guid: '{19564640-CEE6-4921-ABA5-676ED79A36F6}'
- name: grpc_php_plugin
  build: protoc
  language: c++
  src:
  - src/compiler/php_plugin.cc
  deps:
  - grpc_plugin_support
  secure: false
  vs_config_type: Application
- name: grpc_python_plugin
  build: protoc
  language: c++
  src:
  - src/compiler/python_plugin.cc
  deps:
  - grpc_plugin_support
  secure: false
  vs_config_type: Application
  vs_project_guid: '{DF52D501-A6CF-4E6F-BA38-6EBE2E8DAFB2}'
- name: grpc_ruby_plugin
  build: protoc
  language: c++
  src:
  - src/compiler/ruby_plugin.cc
  deps:
  - grpc_plugin_support
  secure: false
  vs_config_type: Application
  vs_project_guid: '{069E9D05-B78B-4751-9252-D21EBAE7DE8E}'
- name: grpc_tool_test
  gtest: true
  build: test
  language: c++
  src:
  - src/proto/grpc/testing/echo.proto
  - src/proto/grpc/testing/echo_messages.proto
  - test/cpp/util/grpc_tool_test.cc
  deps:
  - grpc_cli_libs
  - grpc++_proto_reflection_desc_db
  - grpc++_reflection
  - grpc++_test_util
  - grpc_test_util
  - grpc++
  - grpc
  - gpr_test_util
  - gpr
  filegroups:
  - grpc++_codegen_proto
- name: grpclb_api_test
  gtest: true
  build: test
  language: c++
  src:
  - src/proto/grpc/lb/v1/load_balancer.proto
  - test/cpp/grpclb/grpclb_api_test.cc
  deps:
  - grpc++_test_util
  - grpc_test_util
  - grpc++
  - grpc
- name: grpclb_test
  gtest: false
  build: test
  language: c++
  src:
  - src/proto/grpc/lb/v1/load_balancer.proto
  - test/cpp/grpclb/grpclb_test.cc
  deps:
  - grpc++_test_util
  - grpc_test_util
  - grpc++
  - grpc
  - gpr_test_util
  - gpr
- name: health_service_end2end_test
  gtest: true
  build: test
  language: c++
  src:
  - test/cpp/end2end/health_service_end2end_test.cc
  deps:
  - grpc++_test_util
  - grpc_test_util
  - grpc++
  - grpc
  - gpr_test_util
  - gpr
- name: http2_client
  build: test
  run: false
  language: c++
  src: []
  deps:
  - http2_client_main
  - grpc++_test_util
  - grpc_test_util
  - grpc++
  - grpc
  - grpc++_test_config
  platforms:
  - mac
  - linux
  - posix
- name: hybrid_end2end_test
  flaky: true
  build: test
  language: c++
  src:
  - test/cpp/end2end/hybrid_end2end_test.cc
  deps:
  - grpc++_test_util
  - grpc_test_util
  - grpc++
  - grpc
  - gpr_test_util
  - gpr
- name: interop_client
  build: test
  run: false
  language: c++
  src: []
  deps:
  - interop_client_main
  - interop_client_helper
  - grpc++_test_util
  - grpc_test_util
  - grpc++
  - grpc
  - gpr_test_util
  - gpr
  - grpc++_test_config
  platforms:
  - mac
  - linux
  - posix
- name: interop_server
  build: test
  run: false
  language: c++
  src: []
  deps:
  - interop_server_main
  - interop_server_helper
  - interop_server_lib
  - grpc++_test_util
  - grpc_test_util
  - grpc++
  - grpc
  - gpr_test_util
  - gpr
  - grpc++_test_config
  platforms:
  - mac
  - linux
  - posix
- name: interop_test
  cpu_cost: 0.1
  build: test
  language: c++
  src:
  - test/cpp/interop/interop_test.cc
  deps:
  - grpc_test_util
  - grpc
  - gpr_test_util
  - gpr
  - grpc++_test_config
  platforms:
  - mac
  - linux
  - posix
- name: json_run_localhost
  build: test
  run: false
  language: c++
  src:
  - test/cpp/qps/json_run_localhost.cc
  deps:
  - grpc++_test_util
  - grpc_test_util
  - grpc++
  - grpc
  - gpr_test_util
  - gpr
  - grpc++_test_config
  platforms:
  - mac
  - linux
  - posix
- name: metrics_client
  build: test
  run: false
  language: c++
  headers:
  - test/cpp/util/metrics_server.h
  src:
  - src/proto/grpc/testing/metrics.proto
  - test/cpp/interop/metrics_client.cc
  deps:
  - grpc++
  - grpc
  - gpr
  - grpc++_test_config
- name: mock_test
  gtest: true
  build: test
  language: c++
  src:
  - test/cpp/end2end/mock_test.cc
  deps:
  - grpc++_test_util
  - grpc_test_util
  - grpc++
  - grpc
  - gpr_test_util
  - gpr
- name: noop-benchmark
  build: test
  language: c++
  src:
  - test/cpp/microbenchmarks/noop-benchmark.cc
  deps:
  - benchmark
- name: proto_server_reflection_test
  gtest: true
  build: test
  language: c++
  src:
  - test/cpp/end2end/proto_server_reflection_test.cc
  deps:
  - grpc++_proto_reflection_desc_db
  - grpc++_reflection
  - grpc++_test_util
  - grpc_test_util
  - grpc++
  - grpc
  - gpr_test_util
  - gpr
- name: proto_utils_test
  gtest: true
  build: test
  language: c++
  src:
  - test/cpp/codegen/proto_utils_test.cc
  deps:
  - grpc++
  - grpc
  filegroups:
  - grpc++_codegen_base
  - grpc++_codegen_proto
- name: qps_interarrival_test
  build: test
  run: false
  language: c++
  src:
  - test/cpp/qps/qps_interarrival_test.cc
  deps:
  - qps
  - grpc++_test_util
  - grpc_test_util
  - grpc++
  - grpc
  - gpr_test_util
  - gpr
  platforms:
  - mac
  - linux
  - posix
- name: qps_json_driver
  build: test
  run: false
  language: c++
  src:
  - test/cpp/qps/qps_json_driver.cc
  deps:
  - qps
  - grpc++_test_util
  - grpc_test_util
  - grpc++
  - grpc
  - gpr_test_util
  - gpr
  - grpc++_test_config
- name: qps_openloop_test
  cpu_cost: 0.5
  build: test
  language: c++
  src:
  - test/cpp/qps/qps_openloop_test.cc
  deps:
  - qps
  - grpc++_test_util
  - grpc_test_util
  - grpc++
  - grpc
  - gpr_test_util
  - gpr
  - grpc++_test_config
  platforms:
  - mac
  - linux
  - posix
- name: qps_worker
  build: test
  run: false
  language: c++
  headers:
  - test/cpp/qps/client.h
  - test/cpp/qps/server.h
  src:
  - test/cpp/qps/worker.cc
  deps:
  - qps
  - grpc++_test_util
  - grpc_test_util
  - grpc++
  - grpc
  - gpr_test_util
  - gpr
  - grpc++_test_config
- name: reconnect_interop_client
  build: test
  run: false
  language: c++
  src:
  - src/proto/grpc/testing/empty.proto
  - src/proto/grpc/testing/messages.proto
  - src/proto/grpc/testing/test.proto
  - test/cpp/interop/reconnect_interop_client.cc
  deps:
  - grpc++_test_util
  - grpc_test_util
  - grpc++
  - grpc
  - gpr_test_util
  - gpr
  - grpc++_test_config
- name: reconnect_interop_server
  build: test
  run: false
  language: c++
  src:
  - src/proto/grpc/testing/empty.proto
  - src/proto/grpc/testing/messages.proto
  - src/proto/grpc/testing/test.proto
  - test/cpp/interop/reconnect_interop_server.cc
  deps:
  - reconnect_server
  - test_tcp_server
  - grpc++_test_util
  - grpc_test_util
  - grpc++
  - grpc
  - gpr_test_util
  - gpr
  - grpc++_test_config
- name: round_robin_end2end_test
  gtest: true
  build: test
  language: c++
  src:
  - test/cpp/end2end/round_robin_end2end_test.cc
  deps:
  - grpc++_test_util
  - grpc_test_util
  - grpc++
  - grpc
  - gpr_test_util
  - gpr
- name: secure_auth_context_test
  gtest: true
  build: test
  language: c++
  src:
  - test/cpp/common/secure_auth_context_test.cc
  deps:
  - grpc++_test_util
  - grpc_test_util
  - grpc++
  - grpc
  - gpr_test_util
  - gpr
- name: secure_sync_unary_ping_pong_test
  build: test
  language: c++
  src:
  - test/cpp/qps/secure_sync_unary_ping_pong_test.cc
  deps:
  - qps
  - grpc++_test_util
  - grpc_test_util
  - grpc++
  - grpc
  - gpr_test_util
  - gpr
  platforms:
  - mac
  - linux
  - posix
- name: server_builder_plugin_test
  gtest: true
  build: test
  language: c++
  src:
  - test/cpp/end2end/server_builder_plugin_test.cc
  deps:
  - grpc++_test_util
  - grpc_test_util
  - grpc++
  - grpc
  - gpr_test_util
  - gpr
- name: server_context_test_spouse_test
  gtest: true
  build: test
  language: c++
  src:
  - test/cpp/test/server_context_test_spouse_test.cc
  deps:
  - grpc_test_util
  - grpc++
  - grpc
  - gpr_test_util
  - gpr
  uses:
  - grpc++_test
- name: server_crash_test
  gtest: true
  cpu_cost: 0.1
  build: test
  language: c++
  src:
  - test/cpp/end2end/server_crash_test.cc
  deps:
  - grpc++_test_util
  - grpc_test_util
  - grpc++
  - grpc
  - gpr_test_util
  - gpr
  platforms:
  - mac
  - linux
  - posix
- name: server_crash_test_client
  build: test
  run: false
  language: c++
  src:
  - test/cpp/end2end/server_crash_test_client.cc
  deps:
  - grpc++_test_util
  - grpc_test_util
  - grpc++
  - grpc
  - gpr_test_util
  - gpr
- name: shutdown_test
  gtest: true
  build: test
  language: c++
  src:
  - test/cpp/end2end/shutdown_test.cc
  deps:
  - grpc++_test_util
  - grpc_test_util
  - grpc++
  - grpc
  - gpr_test_util
  - gpr
- name: status_test
  build: test
  language: c++
  src:
  - test/cpp/util/status_test.cc
  deps:
  - grpc_test_util
  - grpc++
  - grpc
  - gpr_test_util
  - gpr
- name: streaming_throughput_test
  gtest: true
  build: test
  language: c++
  src:
  - test/cpp/end2end/streaming_throughput_test.cc
  deps:
  - grpc++_test_util
  - grpc_test_util
  - grpc++
  - grpc
  - gpr_test_util
  - gpr
  platforms:
  - mac
  - linux
  - posix
- name: stress_test
  build: test
  run: false
  language: c++
  headers:
  - test/cpp/interop/client_helper.h
  - test/cpp/interop/interop_client.h
  - test/cpp/interop/stress_interop_client.h
  - test/cpp/util/create_test_channel.h
  - test/cpp/util/metrics_server.h
  src:
  - src/proto/grpc/testing/empty.proto
  - src/proto/grpc/testing/messages.proto
  - src/proto/grpc/testing/metrics.proto
  - src/proto/grpc/testing/test.proto
  - test/cpp/interop/interop_client.cc
  - test/cpp/interop/stress_interop_client.cc
  - test/cpp/interop/stress_test.cc
  - test/cpp/util/create_test_channel.cc
  - test/cpp/util/metrics_server.cc
  deps:
  - grpc++_test_util
  - grpc_test_util
  - grpc++
  - grpc
  - gpr_test_util
  - gpr
  - grpc++_test_config
- name: thread_manager_test
  build: test
  language: c++
  src:
  - test/cpp/thread_manager/thread_manager_test.cc
  deps:
  - grpc++
  - grpc
  - gpr
  - grpc++_test_config
- name: thread_stress_test
  gtest: true
  cpu_cost: 100
  build: test
  language: c++
  src:
  - test/cpp/end2end/thread_stress_test.cc
  deps:
  - grpc++_test_util
  - grpc_test_util
  - grpc++
  - grpc
  - gpr_test_util
  - gpr
- name: writes_per_rpc_test
  gtest: true
  cpu_cost: 0.5
  build: test
  language: c++
  src:
  - test/cpp/performance/writes_per_rpc_test.cc
  deps:
  - grpc++_test_util
  - grpc_test_util
  - grpc++
  - grpc
  - gpr_test_util
  - gpr
  platforms:
  - mac
  - linux
  - posix
- name: public_headers_must_be_c89
  build: test
  language: c89
  src:
  - test/core/surface/public_headers_must_be_c89.c
  deps:
  - grpc
  - gpr
vspackages:
- linkage: static
  name: grpc.dependencies.zlib
  props: false
  redist: true
  version: 1.2.8.10
- linkage: static
  name: grpc.dependencies.openssl
  props: true
  redist: true
  version: 1.0.204.1
- name: gflags
  props: false
  redist: false
  version: 2.1.2.1
- name: gtest
  props: false
  redist: false
  version: 1.7.0.1
configs:
  asan:
    CC: clang
    CPPFLAGS: -O0 -fsanitize-coverage=edge -fsanitize=address -fno-omit-frame-pointer
      -Wno-unused-command-line-argument -DGPR_NO_DIRECT_SYSCALLS
    CXX: clang++
    LD: clang
    LDFLAGS: -fsanitize=address
    LDXX: clang++
    compile_the_world: true
    test_environ:
      ASAN_OPTIONS: detect_leaks=1:color=always
      LSAN_OPTIONS: suppressions=tools/lsan_suppressions.txt:report_objects=1
  asan-noleaks:
    CC: clang
    CPPFLAGS: -O0 -fsanitize-coverage=edge -fsanitize=address -fno-omit-frame-pointer
      -Wno-unused-command-line-argument -DGPR_NO_DIRECT_SYSCALLS
    CXX: clang++
    LD: clang
    LDFLAGS: -fsanitize=address
    LDXX: clang++
    compile_the_world: true
    test_environ:
      ASAN_OPTIONS: detect_leaks=0:color=always
  asan-trace-cmp:
    CC: clang
    CPPFLAGS: -O0 -fsanitize-coverage=edge -fsanitize-coverage=trace-cmp -fsanitize=address
      -fno-omit-frame-pointer -Wno-unused-command-line-argument -DGPR_NO_DIRECT_SYSCALLS
    CXX: clang++
    LD: clang
    LDFLAGS: -fsanitize=address
    LDXX: clang++
    compile_the_world: true
    test_environ:
      ASAN_OPTIONS: detect_leaks=1:color=always
      LSAN_OPTIONS: suppressions=tools/lsan_suppressions.txt:report_objects=1
  basicprof:
    CPPFLAGS: -O2 -DGRPC_BASIC_PROFILER -DGRPC_TIMERS_RDTSC
    DEFINES: NDEBUG
  counters:
    CPPFLAGS: -O2 -DGPR_LOW_LEVEL_COUNTERS
    DEFINES: NDEBUG
  dbg:
    CPPFLAGS: -O0
    DEFINES: _DEBUG DEBUG
  gcov:
    CC: gcc
    CPPFLAGS: -O0 -fprofile-arcs -ftest-coverage -Wno-return-type
    CXX: g++
    DEFINES: _DEBUG DEBUG GPR_GCOV
    LD: gcc
    LDFLAGS: -fprofile-arcs -ftest-coverage -rdynamic
    LDXX: g++
  helgrind:
    CPPFLAGS: -O0
    DEFINES: _DEBUG DEBUG
    LDFLAGS: -rdynamic
    valgrind: --tool=helgrind
  memcheck:
    CPPFLAGS: -O0
    DEFINES: _DEBUG DEBUG
    LDFLAGS: -rdynamic
    valgrind: --tool=memcheck --leak-check=full
  msan:
    CC: clang
    CPPFLAGS: -O0 -fsanitize-coverage=edge -fsanitize=memory -fsanitize-memory-track-origins
      -fno-omit-frame-pointer -DGTEST_HAS_TR1_TUPLE=0 -DGTEST_USE_OWN_TR1_TUPLE=1
      -Wno-unused-command-line-argument -fPIE -pie -DGPR_NO_DIRECT_SYSCALLS
    CXX: clang++
    DEFINES: NDEBUG
    LD: clang
    LDFLAGS: -fsanitize=memory -DGTEST_HAS_TR1_TUPLE=0 -DGTEST_USE_OWN_TR1_TUPLE=1
      -fPIE -pie $(if $(JENKINS_BUILD),-Wl$(comma)-Ttext-segment=0x7e0000000000,)
    LDXX: clang++
    compile_the_world: true
  mutrace:
    CPPFLAGS: -O3 -fno-omit-frame-pointer
    DEFINES: NDEBUG
    LDFLAGS: -rdynamic
  opt:
    CPPFLAGS: -O2
    DEFINES: NDEBUG
  stapprof:
    CPPFLAGS: -O2 -DGRPC_STAP_PROFILER
    DEFINES: NDEBUG
  tsan:
    CC: clang
    CPPFLAGS: -O0 -fsanitize=thread -fno-omit-frame-pointer -Wno-unused-command-line-argument
      -DGPR_NO_DIRECT_SYSCALLS
    CXX: clang++
    DEFINES: GRPC_TSAN
    LD: clang
    LDFLAGS: -fsanitize=thread
    LDXX: clang++
    compile_the_world: true
    test_environ:
      TSAN_OPTIONS: suppressions=tools/tsan_suppressions.txt:halt_on_error=1:second_deadlock_stack=1
  ubsan:
    CC: clang
    CPPFLAGS: -O0 -fsanitize-coverage=edge -fsanitize=undefined,unsigned-integer-overflow
      -fno-omit-frame-pointer -Wno-unused-command-line-argument -Wvarargs
    CXX: clang++
    DEFINES: NDEBUG
    LD: clang
    LDFLAGS: -fsanitize=undefined,unsigned-integer-overflow
    LDXX: clang++
    compile_the_world: true
    test_environ:
      UBSAN_OPTIONS: halt_on_error=1:print_stacktrace=1
defaults:
  benchmark:
    CPPFLAGS: -Ithird_party/benchmark/include -DHAVE_POSIX_REGEX
  boringssl:
    CFLAGS: -Wno-sign-conversion -Wno-conversion -Wno-unused-value -Wno-unknown-pragmas
      -Wno-implicit-function-declaration -Wno-unused-variable -Wno-sign-compare $(NO_W_EXTRA_SEMI)
    CPPFLAGS: -Ithird_party/boringssl/include -fvisibility=hidden -DOPENSSL_NO_ASM
      -D_GNU_SOURCE -DWIN32_LEAN_AND_MEAN -D_HAS_EXCEPTIONS=0 -DNOMINMAX
  global:
    CPPFLAGS: -g -Wall -Wextra -Werror -Wno-long-long -Wno-unused-parameter -DOSATOMIC_USE_INLINED=1
    LDFLAGS: -g
  zlib:
    CFLAGS: -Wno-sign-conversion -Wno-conversion -Wno-unused-value -Wno-implicit-function-declaration
      $(W_NO_SHIFT_NEGATIVE_VALUE) -fvisibility=hidden
node_modules:
- deps:
  - grpc
  - gpr
  - boringssl
  - z
  headers:
  - src/node/ext/byte_buffer.h
  - src/node/ext/call.h
  - src/node/ext/call_credentials.h
  - src/node/ext/channel.h
  - src/node/ext/channel_credentials.h
  - src/node/ext/completion_queue.h
  - src/node/ext/server.h
  - src/node/ext/server_credentials.h
  - src/node/ext/slice.h
  - src/node/ext/timeval.h
  js:
  - src/node/index.js
  - src/node/src/client.js
  - src/node/src/common.js
  - src/node/src/credentials.js
  - src/node/src/grpc_extension.js
  - src/node/src/metadata.js
  - src/node/src/server.js
  name: grpc_node
  src:
  - src/node/ext/byte_buffer.cc
  - src/node/ext/call.cc
  - src/node/ext/call_credentials.cc
  - src/node/ext/channel.cc
  - src/node/ext/channel_credentials.cc
  - src/node/ext/completion_queue_threadpool.cc
  - src/node/ext/completion_queue_uv.cc
  - src/node/ext/node_grpc.cc
  - src/node/ext/server.cc
  - src/node/ext/server_credentials.cc
  - src/node/ext/slice.cc
  - src/node/ext/timeval.cc
openssl_fallback:
  base_uri: https://openssl.org/source/old/1.0.2/
  extraction_dir: openssl-1.0.2f
  tarball: openssl-1.0.2f.tar.gz
php_config_m4:
  deps:
  - grpc
  - gpr
  - boringssl
  headers:
  - src/php/ext/grpc/byte_buffer.h
  - src/php/ext/grpc/call.h
  - src/php/ext/grpc/call_credentials.h
  - src/php/ext/grpc/channel.h
  - src/php/ext/grpc/channel_credentials.h
  - src/php/ext/grpc/completion_queue.h
  - src/php/ext/grpc/php7_wrapper.h
  - src/php/ext/grpc/php_grpc.h
  - src/php/ext/grpc/server.h
  - src/php/ext/grpc/server_credentials.h
  - src/php/ext/grpc/timeval.h
  src:
  - src/php/ext/grpc/byte_buffer.c
  - src/php/ext/grpc/call.c
  - src/php/ext/grpc/call_credentials.c
  - src/php/ext/grpc/channel.c
  - src/php/ext/grpc/channel_credentials.c
  - src/php/ext/grpc/completion_queue.c
  - src/php/ext/grpc/php_grpc.c
  - src/php/ext/grpc/server.c
  - src/php/ext/grpc/server_credentials.c
  - src/php/ext/grpc/timeval.c
python_dependencies:
  deps:
  - grpc
  - gpr
  - boringssl
  - z
ruby_gem:
  deps:
  - grpc
  - gpr
  - boringssl
  - z<|MERGE_RESOLUTION|>--- conflicted
+++ resolved
@@ -3079,7 +3079,7 @@
   - mac
   - linux
   - posix
-<<<<<<< HEAD
+  timeout_seconds: 1200
 - name: bm_metadata
   build: test
   language: c++
@@ -3097,9 +3097,6 @@
   - mac
   - linux
   - posix
-=======
-  timeout_seconds: 1200
->>>>>>> f2cf3d94
 - name: channel_arguments_test
   gtest: true
   build: test
