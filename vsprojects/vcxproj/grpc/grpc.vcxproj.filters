<?xml version="1.0" encoding="utf-8"?>
<Project ToolsVersion="4.0" xmlns="http://schemas.microsoft.com/developer/msbuild/2003">
  <ItemGroup>
    <ClCompile Include="$(SolutionDir)\..\src\core\httpcli\httpcli_security_connector.c">
      <Filter>src\core\httpcli</Filter>
    </ClCompile>
    <ClCompile Include="$(SolutionDir)\..\src\core\security\base64.c">
      <Filter>src\core\security</Filter>
    </ClCompile>
    <ClCompile Include="$(SolutionDir)\..\src\core\security\client_auth_filter.c">
      <Filter>src\core\security</Filter>
    </ClCompile>
    <ClCompile Include="$(SolutionDir)\..\src\core\security\credentials.c">
      <Filter>src\core\security</Filter>
    </ClCompile>
    <ClCompile Include="$(SolutionDir)\..\src\core\security\credentials_metadata.c">
      <Filter>src\core\security</Filter>
    </ClCompile>
    <ClCompile Include="$(SolutionDir)\..\src\core\security\credentials_posix.c">
      <Filter>src\core\security</Filter>
    </ClCompile>
    <ClCompile Include="$(SolutionDir)\..\src\core\security\credentials_win32.c">
      <Filter>src\core\security</Filter>
    </ClCompile>
    <ClCompile Include="$(SolutionDir)\..\src\core\security\google_default_credentials.c">
      <Filter>src\core\security</Filter>
    </ClCompile>
    <ClCompile Include="$(SolutionDir)\..\src\core\security\handshake.c">
      <Filter>src\core\security</Filter>
    </ClCompile>
    <ClCompile Include="$(SolutionDir)\..\src\core\security\json_token.c">
      <Filter>src\core\security</Filter>
    </ClCompile>
    <ClCompile Include="$(SolutionDir)\..\src\core\security\jwt_verifier.c">
      <Filter>src\core\security</Filter>
    </ClCompile>
    <ClCompile Include="$(SolutionDir)\..\src\core\security\secure_endpoint.c">
      <Filter>src\core\security</Filter>
    </ClCompile>
    <ClCompile Include="$(SolutionDir)\..\src\core\security\security_connector.c">
      <Filter>src\core\security</Filter>
    </ClCompile>
    <ClCompile Include="$(SolutionDir)\..\src\core\security\security_context.c">
      <Filter>src\core\security</Filter>
    </ClCompile>
    <ClCompile Include="$(SolutionDir)\..\src\core\security\server_auth_filter.c">
      <Filter>src\core\security</Filter>
    </ClCompile>
    <ClCompile Include="$(SolutionDir)\..\src\core\security\server_secure_chttp2.c">
      <Filter>src\core\security</Filter>
    </ClCompile>
    <ClCompile Include="$(SolutionDir)\..\src\core\surface\init_secure.c">
      <Filter>src\core\surface</Filter>
    </ClCompile>
    <ClCompile Include="$(SolutionDir)\..\src\core\surface\secure_channel_create.c">
      <Filter>src\core\surface</Filter>
    </ClCompile>
    <ClCompile Include="$(SolutionDir)\..\src\core\tsi\fake_transport_security.c">
      <Filter>src\core\tsi</Filter>
    </ClCompile>
    <ClCompile Include="$(SolutionDir)\..\src\core\tsi\ssl_transport_security.c">
      <Filter>src\core\tsi</Filter>
    </ClCompile>
    <ClCompile Include="$(SolutionDir)\..\src\core\tsi\transport_security.c">
      <Filter>src\core\tsi</Filter>
    </ClCompile>
    <ClCompile Include="$(SolutionDir)\..\src\core\census\grpc_context.c">
      <Filter>src\core\census</Filter>
    </ClCompile>
    <ClCompile Include="$(SolutionDir)\..\src\core\census\grpc_filter.c">
      <Filter>src\core\census</Filter>
    </ClCompile>
    <ClCompile Include="$(SolutionDir)\..\src\core\channel\channel_args.c">
      <Filter>src\core\channel</Filter>
    </ClCompile>
    <ClCompile Include="$(SolutionDir)\..\src\core\channel\channel_stack.c">
      <Filter>src\core\channel</Filter>
    </ClCompile>
    <ClCompile Include="$(SolutionDir)\..\src\core\channel\client_channel.c">
      <Filter>src\core\channel</Filter>
    </ClCompile>
    <ClCompile Include="$(SolutionDir)\..\src\core\channel\client_uchannel.c">
      <Filter>src\core\channel</Filter>
    </ClCompile>
    <ClCompile Include="$(SolutionDir)\..\src\core\channel\compress_filter.c">
      <Filter>src\core\channel</Filter>
    </ClCompile>
    <ClCompile Include="$(SolutionDir)\..\src\core\channel\connected_channel.c">
      <Filter>src\core\channel</Filter>
    </ClCompile>
    <ClCompile Include="$(SolutionDir)\..\src\core\channel\http_client_filter.c">
      <Filter>src\core\channel</Filter>
    </ClCompile>
    <ClCompile Include="$(SolutionDir)\..\src\core\channel\http_server_filter.c">
      <Filter>src\core\channel</Filter>
    </ClCompile>
    <ClCompile Include="$(SolutionDir)\..\src\core\channel\subchannel_call_holder.c">
      <Filter>src\core\channel</Filter>
    </ClCompile>
    <ClCompile Include="$(SolutionDir)\..\src\core\client_config\client_config.c">
      <Filter>src\core\client_config</Filter>
    </ClCompile>
    <ClCompile Include="$(SolutionDir)\..\src\core\client_config\connector.c">
      <Filter>src\core\client_config</Filter>
    </ClCompile>
    <ClCompile Include="$(SolutionDir)\..\src\core\client_config\default_initial_connect_string.c">
      <Filter>src\core\client_config</Filter>
    </ClCompile>
    <ClCompile Include="$(SolutionDir)\..\src\core\client_config\initial_connect_string.c">
      <Filter>src\core\client_config</Filter>
    </ClCompile>
    <ClCompile Include="$(SolutionDir)\..\src\core\client_config\lb_policies\load_balancer_api.c">
      <Filter>src\core\client_config\lb_policies</Filter>
    </ClCompile>
    <ClCompile Include="$(SolutionDir)\..\src\core\client_config\lb_policies\pick_first.c">
      <Filter>src\core\client_config\lb_policies</Filter>
    </ClCompile>
    <ClCompile Include="$(SolutionDir)\..\src\core\client_config\lb_policies\round_robin.c">
      <Filter>src\core\client_config\lb_policies</Filter>
    </ClCompile>
    <ClCompile Include="$(SolutionDir)\..\src\core\client_config\lb_policy.c">
      <Filter>src\core\client_config</Filter>
    </ClCompile>
    <ClCompile Include="$(SolutionDir)\..\src\core\client_config\lb_policy_factory.c">
      <Filter>src\core\client_config</Filter>
    </ClCompile>
    <ClCompile Include="$(SolutionDir)\..\src\core\client_config\lb_policy_registry.c">
      <Filter>src\core\client_config</Filter>
    </ClCompile>
    <ClCompile Include="$(SolutionDir)\..\src\core\client_config\resolver.c">
      <Filter>src\core\client_config</Filter>
    </ClCompile>
    <ClCompile Include="$(SolutionDir)\..\src\core\client_config\resolver_factory.c">
      <Filter>src\core\client_config</Filter>
    </ClCompile>
    <ClCompile Include="$(SolutionDir)\..\src\core\client_config\resolver_registry.c">
      <Filter>src\core\client_config</Filter>
    </ClCompile>
    <ClCompile Include="$(SolutionDir)\..\src\core\client_config\resolvers\dns_resolver.c">
      <Filter>src\core\client_config\resolvers</Filter>
    </ClCompile>
    <ClCompile Include="$(SolutionDir)\..\src\core\client_config\resolvers\sockaddr_resolver.c">
      <Filter>src\core\client_config\resolvers</Filter>
    </ClCompile>
    <ClCompile Include="$(SolutionDir)\..\src\core\client_config\subchannel.c">
      <Filter>src\core\client_config</Filter>
    </ClCompile>
    <ClCompile Include="$(SolutionDir)\..\src\core\client_config\subchannel_factory.c">
      <Filter>src\core\client_config</Filter>
    </ClCompile>
    <ClCompile Include="$(SolutionDir)\..\src\core\client_config\uri_parser.c">
      <Filter>src\core\client_config</Filter>
    </ClCompile>
    <ClCompile Include="$(SolutionDir)\..\src\core\compression\algorithm.c">
      <Filter>src\core\compression</Filter>
    </ClCompile>
    <ClCompile Include="$(SolutionDir)\..\src\core\compression\message_compress.c">
      <Filter>src\core\compression</Filter>
    </ClCompile>
    <ClCompile Include="$(SolutionDir)\..\src\core\debug\trace.c">
      <Filter>src\core\debug</Filter>
    </ClCompile>
    <ClCompile Include="$(SolutionDir)\..\src\core\httpcli\format_request.c">
      <Filter>src\core\httpcli</Filter>
    </ClCompile>
    <ClCompile Include="$(SolutionDir)\..\src\core\httpcli\httpcli.c">
      <Filter>src\core\httpcli</Filter>
    </ClCompile>
    <ClCompile Include="$(SolutionDir)\..\src\core\httpcli\parser.c">
      <Filter>src\core\httpcli</Filter>
    </ClCompile>
    <ClCompile Include="$(SolutionDir)\..\src\core\iomgr\closure.c">
      <Filter>src\core\iomgr</Filter>
    </ClCompile>
    <ClCompile Include="$(SolutionDir)\..\src\core\iomgr\endpoint.c">
      <Filter>src\core\iomgr</Filter>
    </ClCompile>
    <ClCompile Include="$(SolutionDir)\..\src\core\iomgr\endpoint_pair_posix.c">
      <Filter>src\core\iomgr</Filter>
    </ClCompile>
    <ClCompile Include="$(SolutionDir)\..\src\core\iomgr\endpoint_pair_windows.c">
      <Filter>src\core\iomgr</Filter>
    </ClCompile>
    <ClCompile Include="$(SolutionDir)\..\src\core\iomgr\exec_ctx.c">
      <Filter>src\core\iomgr</Filter>
    </ClCompile>
    <ClCompile Include="$(SolutionDir)\..\src\core\iomgr\executor.c">
      <Filter>src\core\iomgr</Filter>
    </ClCompile>
    <ClCompile Include="$(SolutionDir)\..\src\core\iomgr\fd_posix.c">
      <Filter>src\core\iomgr</Filter>
    </ClCompile>
    <ClCompile Include="$(SolutionDir)\..\src\core\iomgr\iocp_windows.c">
      <Filter>src\core\iomgr</Filter>
    </ClCompile>
    <ClCompile Include="$(SolutionDir)\..\src\core\iomgr\iomgr.c">
      <Filter>src\core\iomgr</Filter>
    </ClCompile>
    <ClCompile Include="$(SolutionDir)\..\src\core\iomgr\iomgr_posix.c">
      <Filter>src\core\iomgr</Filter>
    </ClCompile>
    <ClCompile Include="$(SolutionDir)\..\src\core\iomgr\iomgr_windows.c">
      <Filter>src\core\iomgr</Filter>
    </ClCompile>
    <ClCompile Include="$(SolutionDir)\..\src\core\iomgr\pollset_multipoller_with_epoll.c">
      <Filter>src\core\iomgr</Filter>
    </ClCompile>
    <ClCompile Include="$(SolutionDir)\..\src\core\iomgr\pollset_multipoller_with_poll_posix.c">
      <Filter>src\core\iomgr</Filter>
    </ClCompile>
    <ClCompile Include="$(SolutionDir)\..\src\core\iomgr\pollset_posix.c">
      <Filter>src\core\iomgr</Filter>
    </ClCompile>
    <ClCompile Include="$(SolutionDir)\..\src\core\iomgr\pollset_set_posix.c">
      <Filter>src\core\iomgr</Filter>
    </ClCompile>
    <ClCompile Include="$(SolutionDir)\..\src\core\iomgr\pollset_set_windows.c">
      <Filter>src\core\iomgr</Filter>
    </ClCompile>
    <ClCompile Include="$(SolutionDir)\..\src\core\iomgr\pollset_windows.c">
      <Filter>src\core\iomgr</Filter>
    </ClCompile>
    <ClCompile Include="$(SolutionDir)\..\src\core\iomgr\resolve_address_posix.c">
      <Filter>src\core\iomgr</Filter>
    </ClCompile>
    <ClCompile Include="$(SolutionDir)\..\src\core\iomgr\resolve_address_windows.c">
      <Filter>src\core\iomgr</Filter>
    </ClCompile>
    <ClCompile Include="$(SolutionDir)\..\src\core\iomgr\sockaddr_utils.c">
      <Filter>src\core\iomgr</Filter>
    </ClCompile>
    <ClCompile Include="$(SolutionDir)\..\src\core\iomgr\socket_utils_common_posix.c">
      <Filter>src\core\iomgr</Filter>
    </ClCompile>
    <ClCompile Include="$(SolutionDir)\..\src\core\iomgr\socket_utils_linux.c">
      <Filter>src\core\iomgr</Filter>
    </ClCompile>
    <ClCompile Include="$(SolutionDir)\..\src\core\iomgr\socket_utils_posix.c">
      <Filter>src\core\iomgr</Filter>
    </ClCompile>
    <ClCompile Include="$(SolutionDir)\..\src\core\iomgr\socket_windows.c">
      <Filter>src\core\iomgr</Filter>
    </ClCompile>
    <ClCompile Include="$(SolutionDir)\..\src\core\iomgr\tcp_client_posix.c">
      <Filter>src\core\iomgr</Filter>
    </ClCompile>
    <ClCompile Include="$(SolutionDir)\..\src\core\iomgr\tcp_client_windows.c">
      <Filter>src\core\iomgr</Filter>
    </ClCompile>
    <ClCompile Include="$(SolutionDir)\..\src\core\iomgr\tcp_posix.c">
      <Filter>src\core\iomgr</Filter>
    </ClCompile>
    <ClCompile Include="$(SolutionDir)\..\src\core\iomgr\tcp_server_posix.c">
      <Filter>src\core\iomgr</Filter>
    </ClCompile>
    <ClCompile Include="$(SolutionDir)\..\src\core\iomgr\tcp_server_windows.c">
      <Filter>src\core\iomgr</Filter>
    </ClCompile>
    <ClCompile Include="$(SolutionDir)\..\src\core\iomgr\tcp_windows.c">
      <Filter>src\core\iomgr</Filter>
    </ClCompile>
    <ClCompile Include="$(SolutionDir)\..\src\core\iomgr\time_averaged_stats.c">
      <Filter>src\core\iomgr</Filter>
    </ClCompile>
    <ClCompile Include="$(SolutionDir)\..\src\core\iomgr\timer.c">
      <Filter>src\core\iomgr</Filter>
    </ClCompile>
    <ClCompile Include="$(SolutionDir)\..\src\core\iomgr\timer_heap.c">
      <Filter>src\core\iomgr</Filter>
    </ClCompile>
    <ClCompile Include="$(SolutionDir)\..\src\core\iomgr\udp_server.c">
      <Filter>src\core\iomgr</Filter>
    </ClCompile>
    <ClCompile Include="$(SolutionDir)\..\src\core\iomgr\wakeup_fd_eventfd.c">
      <Filter>src\core\iomgr</Filter>
    </ClCompile>
    <ClCompile Include="$(SolutionDir)\..\src\core\iomgr\wakeup_fd_nospecial.c">
      <Filter>src\core\iomgr</Filter>
    </ClCompile>
    <ClCompile Include="$(SolutionDir)\..\src\core\iomgr\wakeup_fd_pipe.c">
      <Filter>src\core\iomgr</Filter>
    </ClCompile>
    <ClCompile Include="$(SolutionDir)\..\src\core\iomgr\wakeup_fd_posix.c">
      <Filter>src\core\iomgr</Filter>
    </ClCompile>
    <ClCompile Include="$(SolutionDir)\..\src\core\iomgr\workqueue_posix.c">
      <Filter>src\core\iomgr</Filter>
    </ClCompile>
    <ClCompile Include="$(SolutionDir)\..\src\core\iomgr\workqueue_windows.c">
      <Filter>src\core\iomgr</Filter>
    </ClCompile>
    <ClCompile Include="$(SolutionDir)\..\src\core\json\json.c">
      <Filter>src\core\json</Filter>
    </ClCompile>
    <ClCompile Include="$(SolutionDir)\..\src\core\json\json_reader.c">
      <Filter>src\core\json</Filter>
    </ClCompile>
    <ClCompile Include="$(SolutionDir)\..\src\core\json\json_string.c">
      <Filter>src\core\json</Filter>
    </ClCompile>
    <ClCompile Include="$(SolutionDir)\..\src\core\json\json_writer.c">
      <Filter>src\core\json</Filter>
    </ClCompile>
    <ClCompile Include="$(SolutionDir)\..\src\core\proto\grpc\lb\v0\load_balancer.pb.c">
      <Filter>src\core\proto\grpc\lb\v0</Filter>
    </ClCompile>
    <ClCompile Include="$(SolutionDir)\..\src\core\surface\alarm.c">
      <Filter>src\core\surface</Filter>
    </ClCompile>
    <ClCompile Include="$(SolutionDir)\..\src\core\surface\api_trace.c">
      <Filter>src\core\surface</Filter>
    </ClCompile>
    <ClCompile Include="$(SolutionDir)\..\src\core\surface\byte_buffer.c">
      <Filter>src\core\surface</Filter>
    </ClCompile>
    <ClCompile Include="$(SolutionDir)\..\src\core\surface\byte_buffer_reader.c">
      <Filter>src\core\surface</Filter>
    </ClCompile>
    <ClCompile Include="$(SolutionDir)\..\src\core\surface\call.c">
      <Filter>src\core\surface</Filter>
    </ClCompile>
    <ClCompile Include="$(SolutionDir)\..\src\core\surface\call_details.c">
      <Filter>src\core\surface</Filter>
    </ClCompile>
    <ClCompile Include="$(SolutionDir)\..\src\core\surface\call_log_batch.c">
      <Filter>src\core\surface</Filter>
    </ClCompile>
    <ClCompile Include="$(SolutionDir)\..\src\core\surface\channel.c">
      <Filter>src\core\surface</Filter>
    </ClCompile>
    <ClCompile Include="$(SolutionDir)\..\src\core\surface\channel_connectivity.c">
      <Filter>src\core\surface</Filter>
    </ClCompile>
    <ClCompile Include="$(SolutionDir)\..\src\core\surface\channel_create.c">
      <Filter>src\core\surface</Filter>
    </ClCompile>
    <ClCompile Include="$(SolutionDir)\..\src\core\surface\channel_ping.c">
      <Filter>src\core\surface</Filter>
    </ClCompile>
    <ClCompile Include="$(SolutionDir)\..\src\core\surface\completion_queue.c">
      <Filter>src\core\surface</Filter>
    </ClCompile>
    <ClCompile Include="$(SolutionDir)\..\src\core\surface\event_string.c">
      <Filter>src\core\surface</Filter>
    </ClCompile>
    <ClCompile Include="$(SolutionDir)\..\src\core\surface\init.c">
      <Filter>src\core\surface</Filter>
    </ClCompile>
    <ClCompile Include="$(SolutionDir)\..\src\core\surface\lame_client.c">
      <Filter>src\core\surface</Filter>
    </ClCompile>
    <ClCompile Include="$(SolutionDir)\..\src\core\surface\metadata_array.c">
      <Filter>src\core\surface</Filter>
    </ClCompile>
    <ClCompile Include="$(SolutionDir)\..\src\core\surface\server.c">
      <Filter>src\core\surface</Filter>
    </ClCompile>
    <ClCompile Include="$(SolutionDir)\..\src\core\surface\server_chttp2.c">
      <Filter>src\core\surface</Filter>
    </ClCompile>
    <ClCompile Include="$(SolutionDir)\..\src\core\surface\server_create.c">
      <Filter>src\core\surface</Filter>
    </ClCompile>
    <ClCompile Include="$(SolutionDir)\..\src\core\surface\validate_metadata.c">
      <Filter>src\core\surface</Filter>
    </ClCompile>
    <ClCompile Include="$(SolutionDir)\..\src\core\surface\version.c">
      <Filter>src\core\surface</Filter>
    </ClCompile>
    <ClCompile Include="$(SolutionDir)\..\src\core\transport\byte_stream.c">
      <Filter>src\core\transport</Filter>
    </ClCompile>
    <ClCompile Include="$(SolutionDir)\..\src\core\transport\chttp2\alpn.c">
      <Filter>src\core\transport\chttp2</Filter>
    </ClCompile>
    <ClCompile Include="$(SolutionDir)\..\src\core\transport\chttp2\bin_encoder.c">
      <Filter>src\core\transport\chttp2</Filter>
    </ClCompile>
    <ClCompile Include="$(SolutionDir)\..\src\core\transport\chttp2\frame_data.c">
      <Filter>src\core\transport\chttp2</Filter>
    </ClCompile>
    <ClCompile Include="$(SolutionDir)\..\src\core\transport\chttp2\frame_goaway.c">
      <Filter>src\core\transport\chttp2</Filter>
    </ClCompile>
    <ClCompile Include="$(SolutionDir)\..\src\core\transport\chttp2\frame_ping.c">
      <Filter>src\core\transport\chttp2</Filter>
    </ClCompile>
    <ClCompile Include="$(SolutionDir)\..\src\core\transport\chttp2\frame_rst_stream.c">
      <Filter>src\core\transport\chttp2</Filter>
    </ClCompile>
    <ClCompile Include="$(SolutionDir)\..\src\core\transport\chttp2\frame_settings.c">
      <Filter>src\core\transport\chttp2</Filter>
    </ClCompile>
    <ClCompile Include="$(SolutionDir)\..\src\core\transport\chttp2\frame_window_update.c">
      <Filter>src\core\transport\chttp2</Filter>
    </ClCompile>
    <ClCompile Include="$(SolutionDir)\..\src\core\transport\chttp2\hpack_encoder.c">
      <Filter>src\core\transport\chttp2</Filter>
    </ClCompile>
    <ClCompile Include="$(SolutionDir)\..\src\core\transport\chttp2\hpack_parser.c">
      <Filter>src\core\transport\chttp2</Filter>
    </ClCompile>
    <ClCompile Include="$(SolutionDir)\..\src\core\transport\chttp2\hpack_table.c">
      <Filter>src\core\transport\chttp2</Filter>
    </ClCompile>
    <ClCompile Include="$(SolutionDir)\..\src\core\transport\chttp2\huffsyms.c">
      <Filter>src\core\transport\chttp2</Filter>
    </ClCompile>
    <ClCompile Include="$(SolutionDir)\..\src\core\transport\chttp2\incoming_metadata.c">
      <Filter>src\core\transport\chttp2</Filter>
    </ClCompile>
    <ClCompile Include="$(SolutionDir)\..\src\core\transport\chttp2\parsing.c">
      <Filter>src\core\transport\chttp2</Filter>
    </ClCompile>
    <ClCompile Include="$(SolutionDir)\..\src\core\transport\chttp2\status_conversion.c">
      <Filter>src\core\transport\chttp2</Filter>
    </ClCompile>
    <ClCompile Include="$(SolutionDir)\..\src\core\transport\chttp2\stream_lists.c">
      <Filter>src\core\transport\chttp2</Filter>
    </ClCompile>
    <ClCompile Include="$(SolutionDir)\..\src\core\transport\chttp2\stream_map.c">
      <Filter>src\core\transport\chttp2</Filter>
    </ClCompile>
    <ClCompile Include="$(SolutionDir)\..\src\core\transport\chttp2\timeout_encoding.c">
      <Filter>src\core\transport\chttp2</Filter>
    </ClCompile>
    <ClCompile Include="$(SolutionDir)\..\src\core\transport\chttp2\varint.c">
      <Filter>src\core\transport\chttp2</Filter>
    </ClCompile>
    <ClCompile Include="$(SolutionDir)\..\src\core\transport\chttp2\writing.c">
      <Filter>src\core\transport\chttp2</Filter>
    </ClCompile>
    <ClCompile Include="$(SolutionDir)\..\src\core\transport\chttp2_transport.c">
      <Filter>src\core\transport</Filter>
    </ClCompile>
    <ClCompile Include="$(SolutionDir)\..\src\core\transport\connectivity_state.c">
      <Filter>src\core\transport</Filter>
    </ClCompile>
    <ClCompile Include="$(SolutionDir)\..\src\core\transport\metadata.c">
      <Filter>src\core\transport</Filter>
    </ClCompile>
    <ClCompile Include="$(SolutionDir)\..\src\core\transport\metadata_batch.c">
      <Filter>src\core\transport</Filter>
    </ClCompile>
    <ClCompile Include="$(SolutionDir)\..\src\core\transport\static_metadata.c">
      <Filter>src\core\transport</Filter>
    </ClCompile>
    <ClCompile Include="$(SolutionDir)\..\src\core\transport\transport.c">
      <Filter>src\core\transport</Filter>
    </ClCompile>
    <ClCompile Include="$(SolutionDir)\..\src\core\transport\transport_op_string.c">
      <Filter>src\core\transport</Filter>
    </ClCompile>
    <ClCompile Include="$(SolutionDir)\..\src\core\census\context.c">
      <Filter>src\core\census</Filter>
    </ClCompile>
    <ClCompile Include="$(SolutionDir)\..\src\core\census\initialize.c">
      <Filter>src\core\census</Filter>
    </ClCompile>
    <ClCompile Include="$(SolutionDir)\..\src\core\census\operation.c">
      <Filter>src\core\census</Filter>
    </ClCompile>
    <ClCompile Include="$(SolutionDir)\..\src\core\census\placeholders.c">
      <Filter>src\core\census</Filter>
    </ClCompile>
    <ClCompile Include="$(SolutionDir)\..\src\core\census\tracing.c">
      <Filter>src\core\census</Filter>
    </ClCompile>
    <ClCompile Include="$(SolutionDir)\..\third_party\nanopb\pb_common.c">
      <Filter>third_party\nanopb</Filter>
    </ClCompile>
    <ClCompile Include="$(SolutionDir)\..\third_party\nanopb\pb_decode.c">
      <Filter>third_party\nanopb</Filter>
    </ClCompile>
    <ClCompile Include="$(SolutionDir)\..\third_party\nanopb\pb_encode.c">
      <Filter>third_party\nanopb</Filter>
    </ClCompile>
  </ItemGroup>
  <ItemGroup>
    <ClInclude Include="$(SolutionDir)\..\include\grpc\grpc_security.h">
      <Filter>include\grpc</Filter>
    </ClInclude>
    <ClInclude Include="$(SolutionDir)\..\include\grpc\impl\codegen\byte_buffer.h">
      <Filter>include\grpc\impl\codegen</Filter>
    </ClInclude>
    <ClInclude Include="$(SolutionDir)\..\include\grpc\impl\codegen\compression_types.h">
      <Filter>include\grpc\impl\codegen</Filter>
    </ClInclude>
    <ClInclude Include="$(SolutionDir)\..\include\grpc\impl\codegen\connectivity_state.h">
      <Filter>include\grpc\impl\codegen</Filter>
    </ClInclude>
    <ClInclude Include="$(SolutionDir)\..\include\grpc\impl\codegen\grpc_types.h">
      <Filter>include\grpc\impl\codegen</Filter>
    </ClInclude>
    <ClInclude Include="$(SolutionDir)\..\include\grpc\impl\codegen\propagation_bits.h">
      <Filter>include\grpc\impl\codegen</Filter>
    </ClInclude>
    <ClInclude Include="$(SolutionDir)\..\include\grpc\impl\codegen\status.h">
      <Filter>include\grpc\impl\codegen</Filter>
    </ClInclude>
    <ClInclude Include="$(SolutionDir)\..\include\grpc\byte_buffer.h">
      <Filter>include\grpc</Filter>
    </ClInclude>
    <ClInclude Include="$(SolutionDir)\..\include\grpc\byte_buffer_reader.h">
      <Filter>include\grpc</Filter>
    </ClInclude>
    <ClInclude Include="$(SolutionDir)\..\include\grpc\compression.h">
      <Filter>include\grpc</Filter>
    </ClInclude>
    <ClInclude Include="$(SolutionDir)\..\include\grpc\grpc.h">
      <Filter>include\grpc</Filter>
    </ClInclude>
    <ClInclude Include="$(SolutionDir)\..\include\grpc\status.h">
      <Filter>include\grpc</Filter>
    </ClInclude>
    <ClInclude Include="$(SolutionDir)\..\include\grpc\census.h">
      <Filter>include\grpc</Filter>
    </ClInclude>
  </ItemGroup>
  <ItemGroup>
    <ClInclude Include="$(SolutionDir)\..\src\core\security\auth_filters.h">
      <Filter>src\core\security</Filter>
    </ClInclude>
    <ClInclude Include="$(SolutionDir)\..\src\core\security\base64.h">
      <Filter>src\core\security</Filter>
    </ClInclude>
    <ClInclude Include="$(SolutionDir)\..\src\core\security\credentials.h">
      <Filter>src\core\security</Filter>
    </ClInclude>
    <ClInclude Include="$(SolutionDir)\..\src\core\security\handshake.h">
      <Filter>src\core\security</Filter>
    </ClInclude>
    <ClInclude Include="$(SolutionDir)\..\src\core\security\json_token.h">
      <Filter>src\core\security</Filter>
    </ClInclude>
    <ClInclude Include="$(SolutionDir)\..\src\core\security\jwt_verifier.h">
      <Filter>src\core\security</Filter>
    </ClInclude>
    <ClInclude Include="$(SolutionDir)\..\src\core\security\secure_endpoint.h">
      <Filter>src\core\security</Filter>
    </ClInclude>
    <ClInclude Include="$(SolutionDir)\..\src\core\security\security_connector.h">
      <Filter>src\core\security</Filter>
    </ClInclude>
    <ClInclude Include="$(SolutionDir)\..\src\core\security\security_context.h">
      <Filter>src\core\security</Filter>
    </ClInclude>
    <ClInclude Include="$(SolutionDir)\..\src\core\tsi\fake_transport_security.h">
      <Filter>src\core\tsi</Filter>
    </ClInclude>
    <ClInclude Include="$(SolutionDir)\..\src\core\tsi\ssl_transport_security.h">
      <Filter>src\core\tsi</Filter>
    </ClInclude>
    <ClInclude Include="$(SolutionDir)\..\src\core\tsi\ssl_types.h">
      <Filter>src\core\tsi</Filter>
    </ClInclude>
    <ClInclude Include="$(SolutionDir)\..\src\core\tsi\transport_security.h">
      <Filter>src\core\tsi</Filter>
    </ClInclude>
    <ClInclude Include="$(SolutionDir)\..\src\core\tsi\transport_security_interface.h">
      <Filter>src\core\tsi</Filter>
    </ClInclude>
    <ClInclude Include="$(SolutionDir)\..\src\core\census\grpc_filter.h">
      <Filter>src\core\census</Filter>
    </ClInclude>
    <ClInclude Include="$(SolutionDir)\..\src\core\channel\channel_args.h">
      <Filter>src\core\channel</Filter>
    </ClInclude>
    <ClInclude Include="$(SolutionDir)\..\src\core\channel\channel_stack.h">
      <Filter>src\core\channel</Filter>
    </ClInclude>
    <ClInclude Include="$(SolutionDir)\..\src\core\channel\client_channel.h">
      <Filter>src\core\channel</Filter>
    </ClInclude>
    <ClInclude Include="$(SolutionDir)\..\src\core\channel\client_uchannel.h">
      <Filter>src\core\channel</Filter>
    </ClInclude>
    <ClInclude Include="$(SolutionDir)\..\src\core\channel\compress_filter.h">
      <Filter>src\core\channel</Filter>
    </ClInclude>
    <ClInclude Include="$(SolutionDir)\..\src\core\channel\connected_channel.h">
      <Filter>src\core\channel</Filter>
    </ClInclude>
    <ClInclude Include="$(SolutionDir)\..\src\core\channel\context.h">
      <Filter>src\core\channel</Filter>
    </ClInclude>
    <ClInclude Include="$(SolutionDir)\..\src\core\channel\http_client_filter.h">
      <Filter>src\core\channel</Filter>
    </ClInclude>
    <ClInclude Include="$(SolutionDir)\..\src\core\channel\http_server_filter.h">
      <Filter>src\core\channel</Filter>
    </ClInclude>
    <ClInclude Include="$(SolutionDir)\..\src\core\channel\subchannel_call_holder.h">
      <Filter>src\core\channel</Filter>
    </ClInclude>
    <ClInclude Include="$(SolutionDir)\..\src\core\client_config\client_config.h">
      <Filter>src\core\client_config</Filter>
    </ClInclude>
    <ClInclude Include="$(SolutionDir)\..\src\core\client_config\connector.h">
      <Filter>src\core\client_config</Filter>
    </ClInclude>
    <ClInclude Include="$(SolutionDir)\..\src\core\client_config\initial_connect_string.h">
      <Filter>src\core\client_config</Filter>
    </ClInclude>
    <ClInclude Include="$(SolutionDir)\..\src\core\client_config\lb_policies\load_balancer_api.h">
      <Filter>src\core\client_config\lb_policies</Filter>
    </ClInclude>
    <ClInclude Include="$(SolutionDir)\..\src\core\client_config\lb_policies\pick_first.h">
      <Filter>src\core\client_config\lb_policies</Filter>
    </ClInclude>
    <ClInclude Include="$(SolutionDir)\..\src\core\client_config\lb_policies\round_robin.h">
      <Filter>src\core\client_config\lb_policies</Filter>
    </ClInclude>
    <ClInclude Include="$(SolutionDir)\..\src\core\client_config\lb_policy.h">
      <Filter>src\core\client_config</Filter>
    </ClInclude>
    <ClInclude Include="$(SolutionDir)\..\src\core\client_config\lb_policy_factory.h">
      <Filter>src\core\client_config</Filter>
    </ClInclude>
    <ClInclude Include="$(SolutionDir)\..\src\core\client_config\lb_policy_registry.h">
      <Filter>src\core\client_config</Filter>
    </ClInclude>
    <ClInclude Include="$(SolutionDir)\..\src\core\client_config\resolver.h">
      <Filter>src\core\client_config</Filter>
    </ClInclude>
    <ClInclude Include="$(SolutionDir)\..\src\core\client_config\resolver_factory.h">
      <Filter>src\core\client_config</Filter>
    </ClInclude>
    <ClInclude Include="$(SolutionDir)\..\src\core\client_config\resolver_registry.h">
      <Filter>src\core\client_config</Filter>
    </ClInclude>
    <ClInclude Include="$(SolutionDir)\..\src\core\client_config\resolvers\dns_resolver.h">
      <Filter>src\core\client_config\resolvers</Filter>
    </ClInclude>
    <ClInclude Include="$(SolutionDir)\..\src\core\client_config\resolvers\sockaddr_resolver.h">
      <Filter>src\core\client_config\resolvers</Filter>
    </ClInclude>
    <ClInclude Include="$(SolutionDir)\..\src\core\client_config\subchannel.h">
      <Filter>src\core\client_config</Filter>
    </ClInclude>
    <ClInclude Include="$(SolutionDir)\..\src\core\client_config\subchannel_factory.h">
      <Filter>src\core\client_config</Filter>
    </ClInclude>
    <ClInclude Include="$(SolutionDir)\..\src\core\client_config\uri_parser.h">
      <Filter>src\core\client_config</Filter>
    </ClInclude>
    <ClInclude Include="$(SolutionDir)\..\src\core\compression\algorithm_metadata.h">
      <Filter>src\core\compression</Filter>
    </ClInclude>
    <ClInclude Include="$(SolutionDir)\..\src\core\compression\message_compress.h">
      <Filter>src\core\compression</Filter>
    </ClInclude>
    <ClInclude Include="$(SolutionDir)\..\src\core\debug\trace.h">
      <Filter>src\core\debug</Filter>
    </ClInclude>
    <ClInclude Include="$(SolutionDir)\..\src\core\httpcli\format_request.h">
      <Filter>src\core\httpcli</Filter>
    </ClInclude>
    <ClInclude Include="$(SolutionDir)\..\src\core\httpcli\httpcli.h">
      <Filter>src\core\httpcli</Filter>
    </ClInclude>
    <ClInclude Include="$(SolutionDir)\..\src\core\httpcli\parser.h">
      <Filter>src\core\httpcli</Filter>
    </ClInclude>
    <ClInclude Include="$(SolutionDir)\..\src\core\iomgr\closure.h">
      <Filter>src\core\iomgr</Filter>
    </ClInclude>
    <ClInclude Include="$(SolutionDir)\..\src\core\iomgr\endpoint.h">
      <Filter>src\core\iomgr</Filter>
    </ClInclude>
    <ClInclude Include="$(SolutionDir)\..\src\core\iomgr\endpoint_pair.h">
      <Filter>src\core\iomgr</Filter>
    </ClInclude>
    <ClInclude Include="$(SolutionDir)\..\src\core\iomgr\exec_ctx.h">
      <Filter>src\core\iomgr</Filter>
    </ClInclude>
    <ClInclude Include="$(SolutionDir)\..\src\core\iomgr\executor.h">
      <Filter>src\core\iomgr</Filter>
    </ClInclude>
    <ClInclude Include="$(SolutionDir)\..\src\core\iomgr\fd_posix.h">
      <Filter>src\core\iomgr</Filter>
    </ClInclude>
    <ClInclude Include="$(SolutionDir)\..\src\core\iomgr\iocp_windows.h">
      <Filter>src\core\iomgr</Filter>
    </ClInclude>
    <ClInclude Include="$(SolutionDir)\..\src\core\iomgr\iomgr.h">
      <Filter>src\core\iomgr</Filter>
    </ClInclude>
    <ClInclude Include="$(SolutionDir)\..\src\core\iomgr\iomgr_internal.h">
      <Filter>src\core\iomgr</Filter>
    </ClInclude>
    <ClInclude Include="$(SolutionDir)\..\src\core\iomgr\iomgr_posix.h">
      <Filter>src\core\iomgr</Filter>
    </ClInclude>
    <ClInclude Include="$(SolutionDir)\..\src\core\iomgr\pollset.h">
      <Filter>src\core\iomgr</Filter>
    </ClInclude>
    <ClInclude Include="$(SolutionDir)\..\src\core\iomgr\pollset_posix.h">
      <Filter>src\core\iomgr</Filter>
    </ClInclude>
    <ClInclude Include="$(SolutionDir)\..\src\core\iomgr\pollset_set.h">
      <Filter>src\core\iomgr</Filter>
    </ClInclude>
    <ClInclude Include="$(SolutionDir)\..\src\core\iomgr\pollset_set_posix.h">
      <Filter>src\core\iomgr</Filter>
    </ClInclude>
    <ClInclude Include="$(SolutionDir)\..\src\core\iomgr\pollset_set_windows.h">
      <Filter>src\core\iomgr</Filter>
    </ClInclude>
    <ClInclude Include="$(SolutionDir)\..\src\core\iomgr\pollset_windows.h">
      <Filter>src\core\iomgr</Filter>
    </ClInclude>
    <ClInclude Include="$(SolutionDir)\..\src\core\iomgr\resolve_address.h">
      <Filter>src\core\iomgr</Filter>
    </ClInclude>
    <ClInclude Include="$(SolutionDir)\..\src\core\iomgr\sockaddr.h">
      <Filter>src\core\iomgr</Filter>
    </ClInclude>
    <ClInclude Include="$(SolutionDir)\..\src\core\iomgr\sockaddr_posix.h">
      <Filter>src\core\iomgr</Filter>
    </ClInclude>
    <ClInclude Include="$(SolutionDir)\..\src\core\iomgr\sockaddr_utils.h">
      <Filter>src\core\iomgr</Filter>
    </ClInclude>
    <ClInclude Include="$(SolutionDir)\..\src\core\iomgr\sockaddr_win32.h">
      <Filter>src\core\iomgr</Filter>
    </ClInclude>
    <ClInclude Include="$(SolutionDir)\..\src\core\iomgr\socket_utils_posix.h">
      <Filter>src\core\iomgr</Filter>
    </ClInclude>
    <ClInclude Include="$(SolutionDir)\..\src\core\iomgr\socket_windows.h">
      <Filter>src\core\iomgr</Filter>
    </ClInclude>
    <ClInclude Include="$(SolutionDir)\..\src\core\iomgr\tcp_client.h">
      <Filter>src\core\iomgr</Filter>
    </ClInclude>
    <ClInclude Include="$(SolutionDir)\..\src\core\iomgr\tcp_posix.h">
      <Filter>src\core\iomgr</Filter>
    </ClInclude>
    <ClInclude Include="$(SolutionDir)\..\src\core\iomgr\tcp_server.h">
      <Filter>src\core\iomgr</Filter>
    </ClInclude>
    <ClInclude Include="$(SolutionDir)\..\src\core\iomgr\tcp_windows.h">
      <Filter>src\core\iomgr</Filter>
    </ClInclude>
    <ClInclude Include="$(SolutionDir)\..\src\core\iomgr\time_averaged_stats.h">
      <Filter>src\core\iomgr</Filter>
    </ClInclude>
    <ClInclude Include="$(SolutionDir)\..\src\core\iomgr\timer.h">
      <Filter>src\core\iomgr</Filter>
    </ClInclude>
    <ClInclude Include="$(SolutionDir)\..\src\core\iomgr\timer_heap.h">
      <Filter>src\core\iomgr</Filter>
    </ClInclude>
    <ClInclude Include="$(SolutionDir)\..\src\core\iomgr\timer_internal.h">
      <Filter>src\core\iomgr</Filter>
    </ClInclude>
    <ClInclude Include="$(SolutionDir)\..\src\core\iomgr\udp_server.h">
      <Filter>src\core\iomgr</Filter>
    </ClInclude>
    <ClInclude Include="$(SolutionDir)\..\src\core\iomgr\wakeup_fd_pipe.h">
      <Filter>src\core\iomgr</Filter>
    </ClInclude>
    <ClInclude Include="$(SolutionDir)\..\src\core\iomgr\wakeup_fd_posix.h">
      <Filter>src\core\iomgr</Filter>
    </ClInclude>
    <ClInclude Include="$(SolutionDir)\..\src\core\iomgr\workqueue.h">
      <Filter>src\core\iomgr</Filter>
    </ClInclude>
    <ClInclude Include="$(SolutionDir)\..\src\core\iomgr\workqueue_posix.h">
      <Filter>src\core\iomgr</Filter>
    </ClInclude>
    <ClInclude Include="$(SolutionDir)\..\src\core\iomgr\workqueue_windows.h">
      <Filter>src\core\iomgr</Filter>
    </ClInclude>
    <ClInclude Include="$(SolutionDir)\..\src\core\json\json.h">
      <Filter>src\core\json</Filter>
    </ClInclude>
    <ClInclude Include="$(SolutionDir)\..\src\core\json\json_common.h">
      <Filter>src\core\json</Filter>
    </ClInclude>
    <ClInclude Include="$(SolutionDir)\..\src\core\json\json_reader.h">
      <Filter>src\core\json</Filter>
    </ClInclude>
    <ClInclude Include="$(SolutionDir)\..\src\core\json\json_writer.h">
      <Filter>src\core\json</Filter>
    </ClInclude>
    <ClInclude Include="$(SolutionDir)\..\src\core\proto\grpc\lb\v0\load_balancer.pb.h">
      <Filter>src\core\proto\grpc\lb\v0</Filter>
    </ClInclude>
    <ClInclude Include="$(SolutionDir)\..\src\core\statistics\census_interface.h">
      <Filter>src\core\statistics</Filter>
    </ClInclude>
    <ClInclude Include="$(SolutionDir)\..\src\core\statistics\census_rpc_stats.h">
      <Filter>src\core\statistics</Filter>
    </ClInclude>
    <ClInclude Include="$(SolutionDir)\..\src\core\surface\api_trace.h">
      <Filter>src\core\surface</Filter>
    </ClInclude>
    <ClInclude Include="$(SolutionDir)\..\src\core\surface\call.h">
      <Filter>src\core\surface</Filter>
    </ClInclude>
    <ClInclude Include="$(SolutionDir)\..\src\core\surface\call_test_only.h">
      <Filter>src\core\surface</Filter>
    </ClInclude>
    <ClInclude Include="$(SolutionDir)\..\src\core\surface\channel.h">
      <Filter>src\core\surface</Filter>
    </ClInclude>
    <ClInclude Include="$(SolutionDir)\..\src\core\surface\completion_queue.h">
      <Filter>src\core\surface</Filter>
    </ClInclude>
    <ClInclude Include="$(SolutionDir)\..\src\core\surface\event_string.h">
      <Filter>src\core\surface</Filter>
    </ClInclude>
    <ClInclude Include="$(SolutionDir)\..\src\core\surface\init.h">
      <Filter>src\core\surface</Filter>
    </ClInclude>
    <ClInclude Include="$(SolutionDir)\..\src\core\surface\server.h">
      <Filter>src\core\surface</Filter>
    </ClInclude>
    <ClInclude Include="$(SolutionDir)\..\src\core\surface\surface_trace.h">
      <Filter>src\core\surface</Filter>
    </ClInclude>
    <ClInclude Include="$(SolutionDir)\..\src\core\transport\byte_stream.h">
      <Filter>src\core\transport</Filter>
    </ClInclude>
    <ClInclude Include="$(SolutionDir)\..\src\core\transport\chttp2\alpn.h">
      <Filter>src\core\transport\chttp2</Filter>
    </ClInclude>
    <ClInclude Include="$(SolutionDir)\..\src\core\transport\chttp2\bin_encoder.h">
      <Filter>src\core\transport\chttp2</Filter>
    </ClInclude>
    <ClInclude Include="$(SolutionDir)\..\src\core\transport\chttp2\frame.h">
      <Filter>src\core\transport\chttp2</Filter>
    </ClInclude>
    <ClInclude Include="$(SolutionDir)\..\src\core\transport\chttp2\frame_data.h">
      <Filter>src\core\transport\chttp2</Filter>
    </ClInclude>
    <ClInclude Include="$(SolutionDir)\..\src\core\transport\chttp2\frame_goaway.h">
      <Filter>src\core\transport\chttp2</Filter>
    </ClInclude>
    <ClInclude Include="$(SolutionDir)\..\src\core\transport\chttp2\frame_ping.h">
      <Filter>src\core\transport\chttp2</Filter>
    </ClInclude>
    <ClInclude Include="$(SolutionDir)\..\src\core\transport\chttp2\frame_rst_stream.h">
      <Filter>src\core\transport\chttp2</Filter>
    </ClInclude>
    <ClInclude Include="$(SolutionDir)\..\src\core\transport\chttp2\frame_settings.h">
      <Filter>src\core\transport\chttp2</Filter>
    </ClInclude>
    <ClInclude Include="$(SolutionDir)\..\src\core\transport\chttp2\frame_window_update.h">
      <Filter>src\core\transport\chttp2</Filter>
    </ClInclude>
    <ClInclude Include="$(SolutionDir)\..\src\core\transport\chttp2\hpack_encoder.h">
      <Filter>src\core\transport\chttp2</Filter>
    </ClInclude>
    <ClInclude Include="$(SolutionDir)\..\src\core\transport\chttp2\hpack_parser.h">
      <Filter>src\core\transport\chttp2</Filter>
    </ClInclude>
    <ClInclude Include="$(SolutionDir)\..\src\core\transport\chttp2\hpack_table.h">
      <Filter>src\core\transport\chttp2</Filter>
    </ClInclude>
    <ClInclude Include="$(SolutionDir)\..\src\core\transport\chttp2\http2_errors.h">
      <Filter>src\core\transport\chttp2</Filter>
    </ClInclude>
    <ClInclude Include="$(SolutionDir)\..\src\core\transport\chttp2\huffsyms.h">
      <Filter>src\core\transport\chttp2</Filter>
    </ClInclude>
    <ClInclude Include="$(SolutionDir)\..\src\core\transport\chttp2\incoming_metadata.h">
      <Filter>src\core\transport\chttp2</Filter>
    </ClInclude>
    <ClInclude Include="$(SolutionDir)\..\src\core\transport\chttp2\internal.h">
      <Filter>src\core\transport\chttp2</Filter>
    </ClInclude>
    <ClInclude Include="$(SolutionDir)\..\src\core\transport\chttp2\status_conversion.h">
      <Filter>src\core\transport\chttp2</Filter>
    </ClInclude>
    <ClInclude Include="$(SolutionDir)\..\src\core\transport\chttp2\stream_map.h">
      <Filter>src\core\transport\chttp2</Filter>
    </ClInclude>
    <ClInclude Include="$(SolutionDir)\..\src\core\transport\chttp2\timeout_encoding.h">
      <Filter>src\core\transport\chttp2</Filter>
    </ClInclude>
    <ClInclude Include="$(SolutionDir)\..\src\core\transport\chttp2\varint.h">
      <Filter>src\core\transport\chttp2</Filter>
    </ClInclude>
    <ClInclude Include="$(SolutionDir)\..\src\core\transport\chttp2_transport.h">
      <Filter>src\core\transport</Filter>
    </ClInclude>
    <ClInclude Include="$(SolutionDir)\..\src\core\transport\connectivity_state.h">
      <Filter>src\core\transport</Filter>
    </ClInclude>
    <ClInclude Include="$(SolutionDir)\..\src\core\transport\metadata.h">
      <Filter>src\core\transport</Filter>
    </ClInclude>
    <ClInclude Include="$(SolutionDir)\..\src\core\transport\metadata_batch.h">
      <Filter>src\core\transport</Filter>
    </ClInclude>
    <ClInclude Include="$(SolutionDir)\..\src\core\transport\static_metadata.h">
      <Filter>src\core\transport</Filter>
    </ClInclude>
    <ClInclude Include="$(SolutionDir)\..\src\core\transport\transport.h">
      <Filter>src\core\transport</Filter>
    </ClInclude>
    <ClInclude Include="$(SolutionDir)\..\src\core\transport\transport_impl.h">
      <Filter>src\core\transport</Filter>
    </ClInclude>
    <ClInclude Include="$(SolutionDir)\..\src\core\census\aggregation.h">
      <Filter>src\core\census</Filter>
    </ClInclude>
    <ClInclude Include="$(SolutionDir)\..\src\core\census\rpc_metric_id.h">
      <Filter>src\core\census</Filter>
    </ClInclude>
    <ClInclude Include="$(SolutionDir)\..\third_party\nanopb\pb.h">
      <Filter>third_party\nanopb</Filter>
    </ClInclude>
    <ClInclude Include="$(SolutionDir)\..\third_party\nanopb\pb_common.h">
      <Filter>third_party\nanopb</Filter>
    </ClInclude>
    <ClInclude Include="$(SolutionDir)\..\third_party\nanopb\pb_decode.h">
      <Filter>third_party\nanopb</Filter>
    </ClInclude>
    <ClInclude Include="$(SolutionDir)\..\third_party\nanopb\pb_encode.h">
      <Filter>third_party\nanopb</Filter>
    </ClInclude>
  </ItemGroup>

  <ItemGroup>
    <Filter Include="include">
      <UniqueIdentifier>{968de0a1-346d-b75a-6f19-6a55119b8235}</UniqueIdentifier>
    </Filter>
    <Filter Include="include\grpc">
      <UniqueIdentifier>{880c644d-b84f-cfca-98bd-e145f36232ab}</UniqueIdentifier>
    </Filter>
    <Filter Include="include\grpc\impl">
      <UniqueIdentifier>{38832702-fee1-b2bc-75d3-923e748dcde9}</UniqueIdentifier>
    </Filter>
    <Filter Include="include\grpc\impl\codegen">
      <UniqueIdentifier>{def748f5-ed2a-a9bb-40d9-c31d00f0e13b}</UniqueIdentifier>
    </Filter>
    <Filter Include="src">
      <UniqueIdentifier>{d538af37-07b2-062b-fa2a-d9f882cb2737}</UniqueIdentifier>
    </Filter>
    <Filter Include="src\core">
      <UniqueIdentifier>{ea745680-21ea-9c5e-679b-64dc40562d08}</UniqueIdentifier>
    </Filter>
    <Filter Include="src\core\census">
      <UniqueIdentifier>{fb3aefc2-8205-b0bf-525f-ab5e339f7f76}</UniqueIdentifier>
    </Filter>
    <Filter Include="src\core\channel">
      <UniqueIdentifier>{d897b6c3-c555-234e-a589-b4f008063615}</UniqueIdentifier>
    </Filter>
    <Filter Include="src\core\client_config">
      <UniqueIdentifier>{e71e6928-b1e3-0616-0961-1505370458ab}</UniqueIdentifier>
    </Filter>
    <Filter Include="src\core\client_config\lb_policies">
      <UniqueIdentifier>{a3eca4d5-f760-61a6-7251-556b828c8b44}</UniqueIdentifier>
    </Filter>
    <Filter Include="src\core\client_config\resolvers">
      <UniqueIdentifier>{6d97b8d9-2c15-927a-892a-709d073c02ab}</UniqueIdentifier>
    </Filter>
    <Filter Include="src\core\compression">
      <UniqueIdentifier>{263cb913-dfe6-42a4-096b-cac231f76305}</UniqueIdentifier>
    </Filter>
    <Filter Include="src\core\debug">
      <UniqueIdentifier>{1da7ef8a-a06d-5499-b3de-19fee4a4214d}</UniqueIdentifier>
    </Filter>
    <Filter Include="src\core\httpcli">
      <UniqueIdentifier>{a9bc00ad-835f-c625-c6d9-6a1324f98b9f}</UniqueIdentifier>
    </Filter>
    <Filter Include="src\core\iomgr">
      <UniqueIdentifier>{1baf3894-af37-e647-bdbc-95dc17ed0073}</UniqueIdentifier>
    </Filter>
    <Filter Include="src\core\json">
      <UniqueIdentifier>{e665cc0e-b994-d7c5-cc18-2007392019f0}</UniqueIdentifier>
    </Filter>
<<<<<<< HEAD
    <Filter Include="src\core\profiling">
      <UniqueIdentifier>{87674b72-0f05-0469-481a-bd8c7af9ad80}</UniqueIdentifier>
    </Filter>
    <Filter Include="src\core\proto">
      <UniqueIdentifier>{1ff04466-0905-8a5d-d6f4-7ff2df4c13b5}</UniqueIdentifier>
    </Filter>
    <Filter Include="src\core\proto\grpc">
      <UniqueIdentifier>{7c7ad0b3-bf85-5bd3-e0c8-4f5468a8e2e6}</UniqueIdentifier>
    </Filter>
    <Filter Include="src\core\proto\grpc\lb">
      <UniqueIdentifier>{3d533dad-8100-e8a3-b7c3-1fc13a4d60da}</UniqueIdentifier>
    </Filter>
    <Filter Include="src\core\proto\grpc\lb\v0">
      <UniqueIdentifier>{0ffcf868-7617-5fed-b6ce-2162d9d09148}</UniqueIdentifier>
    </Filter>
=======
>>>>>>> 4ea3d4c3
    <Filter Include="src\core\security">
      <UniqueIdentifier>{1d850ac6-e639-4eab-5338-4ba40272fcc9}</UniqueIdentifier>
    </Filter>
    <Filter Include="src\core\statistics">
      <UniqueIdentifier>{0ef49896-2313-4a3f-1ce2-716fa0e5c6ca}</UniqueIdentifier>
    </Filter>
    <Filter Include="src\core\surface">
      <UniqueIdentifier>{aeb18e82-5d25-0aad-8b02-a0a3470073ce}</UniqueIdentifier>
    </Filter>
    <Filter Include="src\core\transport">
      <UniqueIdentifier>{168fa1b1-1c18-eb55-9a4d-746bc58df2c1}</UniqueIdentifier>
    </Filter>
    <Filter Include="src\core\transport\chttp2">
      <UniqueIdentifier>{b8b623c3-a168-a2b1-0d5f-b70a1f1cd8d2}</UniqueIdentifier>
    </Filter>
    <Filter Include="src\core\tsi">
      <UniqueIdentifier>{0b0f9ab1-efa4-7f03-e446-6fb9b5227e84}</UniqueIdentifier>
    </Filter>
    <Filter Include="third_party">
      <UniqueIdentifier>{aaab30a4-2a15-732e-c141-3fbc0f0f5a7a}</UniqueIdentifier>
    </Filter>
    <Filter Include="third_party\nanopb">
      <UniqueIdentifier>{93d6596d-330c-1d27-6f84-3c840e57869e}</UniqueIdentifier>
    </Filter>
  </ItemGroup>
</Project>
<|MERGE_RESOLUTION|>--- conflicted
+++ resolved
@@ -974,10 +974,6 @@
     <Filter Include="src\core\json">
       <UniqueIdentifier>{e665cc0e-b994-d7c5-cc18-2007392019f0}</UniqueIdentifier>
     </Filter>
-<<<<<<< HEAD
-    <Filter Include="src\core\profiling">
-      <UniqueIdentifier>{87674b72-0f05-0469-481a-bd8c7af9ad80}</UniqueIdentifier>
-    </Filter>
     <Filter Include="src\core\proto">
       <UniqueIdentifier>{1ff04466-0905-8a5d-d6f4-7ff2df4c13b5}</UniqueIdentifier>
     </Filter>
@@ -990,8 +986,6 @@
     <Filter Include="src\core\proto\grpc\lb\v0">
       <UniqueIdentifier>{0ffcf868-7617-5fed-b6ce-2162d9d09148}</UniqueIdentifier>
     </Filter>
-=======
->>>>>>> 4ea3d4c3
     <Filter Include="src\core\security">
       <UniqueIdentifier>{1d850ac6-e639-4eab-5338-4ba40272fcc9}</UniqueIdentifier>
     </Filter>
