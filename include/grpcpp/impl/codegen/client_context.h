/*
 *
 * Copyright 2019 gRPC authors.
 *
 * Licensed under the Apache License, Version 2.0 (the "License");
 * you may not use this file except in compliance with the License.
 * You may obtain a copy of the License at
 *
 *     http://www.apache.org/licenses/LICENSE-2.0
 *
 * Unless required by applicable law or agreed to in writing, software
 * distributed under the License is distributed on an "AS IS" BASIS,
 * WITHOUT WARRANTIES OR CONDITIONS OF ANY KIND, either express or implied.
 * See the License for the specific language governing permissions and
 * limitations under the License.
 *
 */

#ifndef GRPCPP_IMPL_CODEGEN_CLIENT_CONTEXT_H
#define GRPCPP_IMPL_CODEGEN_CLIENT_CONTEXT_H

#include <grpcpp/impl/codegen/client_context_impl.h>

<<<<<<< HEAD
class CallCredentials;
class Channel;
class CompletionQueue;
class ServerContext;
}  // namespace grpc_impl
namespace grpc {

class ChannelInterface;
class ClientContext;

namespace internal {
class RpcMethod;
class CallOpClientRecvStatus;
class CallOpRecvInitialMetadata;
template <class InputMessage, class OutputMessage>
class BlockingUnaryCallImpl;
template <class InputMessage, class OutputMessage>
class CallbackUnaryCallImpl;
template <class Request, class Response>
class ClientCallbackReaderWriterImpl;
template <class Response>
class ClientCallbackReaderImpl;
template <class Request>
class ClientCallbackWriterImpl;
class ClientCallbackUnaryImpl;
}  // namespace internal

template <class R>
class ClientReader;
template <class W>
class ClientWriter;
template <class W, class R>
class ClientReaderWriter;
template <class R>
class ClientAsyncReader;
template <class W>
class ClientAsyncWriter;
template <class W, class R>
class ClientAsyncReaderWriter;
template <class R>
class ClientAsyncResponseReader;

/// Options for \a ClientContext::FromServerContext specifying which traits from
/// the \a ServerContext to propagate (copy) from it into a new \a
/// ClientContext.
///
/// \see ClientContext::FromServerContext
class PropagationOptions {
 public:
  PropagationOptions() : propagate_(GRPC_PROPAGATE_DEFAULTS) {}

  PropagationOptions& enable_deadline_propagation() {
    propagate_ |= GRPC_PROPAGATE_DEADLINE;
    return *this;
  }

  PropagationOptions& disable_deadline_propagation() {
    propagate_ &= ~GRPC_PROPAGATE_DEADLINE;
    return *this;
  }

  PropagationOptions& enable_census_stats_propagation() {
    propagate_ |= GRPC_PROPAGATE_CENSUS_STATS_CONTEXT;
    return *this;
  }

  PropagationOptions& disable_census_stats_propagation() {
    propagate_ &= ~GRPC_PROPAGATE_CENSUS_STATS_CONTEXT;
    return *this;
  }

  PropagationOptions& enable_census_tracing_propagation() {
    propagate_ |= GRPC_PROPAGATE_CENSUS_TRACING_CONTEXT;
    return *this;
  }

  PropagationOptions& disable_census_tracing_propagation() {
    propagate_ &= ~GRPC_PROPAGATE_CENSUS_TRACING_CONTEXT;
    return *this;
  }

  PropagationOptions& enable_cancellation_propagation() {
    propagate_ |= GRPC_PROPAGATE_CANCELLATION;
    return *this;
  }

  PropagationOptions& disable_cancellation_propagation() {
    propagate_ &= ~GRPC_PROPAGATE_CANCELLATION;
    return *this;
  }

  uint32_t c_bitmask() const { return propagate_; }

 private:
  uint32_t propagate_;
};

namespace testing {
class InteropClientContextInspector;
}  // namespace testing

/// A ClientContext allows the person implementing a service client to:
///
/// - Add custom metadata key-value pairs that will propagated to the server
///   side.
/// - Control call settings such as compression and authentication.
/// - Initial and trailing metadata coming from the server.
/// - Get performance metrics (ie, census).
///
/// Context settings are only relevant to the call they are invoked with, that
/// is to say, they aren't sticky. Some of these settings, such as the
/// compression options, can be made persistent at channel construction time
/// (see \a grpc::CreateCustomChannel).
///
/// \warning ClientContext instances should \em not be reused across rpcs.
/// \warning The ClientContext instance used for creating an rpc must remain
///          alive and valid for the lifetime of the rpc.
class ClientContext {
 public:
  ClientContext();
  ~ClientContext();

  /// Create a new \a ClientContext as a child of an incoming server call,
  /// according to \a options (\see PropagationOptions).
  ///
  /// \param server_context The source server context to use as the basis for
  /// constructing the client context.
  /// \param options The options controlling what to copy from the \a
  /// server_context.
  ///
  /// \return A newly constructed \a ClientContext instance based on \a
  /// server_context, with traits propagated (copied) according to \a options.
  static std::unique_ptr<ClientContext> FromServerContext(
      const ::grpc_impl::ServerContext& server_context,
      PropagationOptions options = PropagationOptions());

  /// Add the (\a meta_key, \a meta_value) pair to the metadata associated with
  /// a client call. These are made available at the server side by the \a
  /// grpc_impl::ServerContext::client_metadata() method.
  ///
  /// \warning This method should only be called before invoking the rpc.
  ///
  /// \param meta_key The metadata key. If \a meta_value is binary data, it must
  /// end in "-bin".
  /// \param meta_value The metadata value. If its value is binary, the key name
  /// must end in "-bin".
  ///
  /// Metadata must conform to the following format:
  /// Custom-Metadata -> Binary-Header / ASCII-Header
  /// Binary-Header -> {Header-Name "-bin" } {binary value}
  /// ASCII-Header -> Header-Name ASCII-Value
  /// Header-Name -> 1*( %x30-39 / %x61-7A / "_" / "-" / ".") ; 0-9 a-z _ - .
  /// ASCII-Value -> 1*( %x20-%x7E ) ; space and printable ASCII
  void AddMetadata(const grpc::string& meta_key,
                   const grpc::string& meta_value);

  /// Return a collection of initial metadata key-value pairs. Note that keys
  /// may happen more than once (ie, a \a std::multimap is returned).
  ///
  /// \warning This method should only be called after initial metadata has been
  /// received. For streaming calls, see \a
  /// ClientReaderInterface::WaitForInitialMetadata().
  ///
  /// \return A multimap of initial metadata key-value pairs from the server.
  const std::multimap<grpc::string_ref, grpc::string_ref>&
  GetServerInitialMetadata() const {
    GPR_CODEGEN_ASSERT(initial_metadata_received_);
    return *recv_initial_metadata_.map();
  }

  /// Return a collection of trailing metadata key-value pairs. Note that keys
  /// may happen more than once (ie, a \a std::multimap is returned).
  ///
  /// \warning This method is only callable once the stream has finished.
  ///
  /// \return A multimap of metadata trailing key-value pairs from the server.
  const std::multimap<grpc::string_ref, grpc::string_ref>&
  GetServerTrailingMetadata() const {
    // TODO(yangg) check finished
    return *trailing_metadata_.map();
  }

  /// Set the deadline for the client call.
  ///
  /// \warning This method should only be called before invoking the rpc.
  ///
  /// \param deadline the deadline for the client call. Units are determined by
  /// the type used. The deadline is an absolute (not relative) time.
  template <typename T>
  void set_deadline(const T& deadline) {
    TimePoint<T> deadline_tp(deadline);
    deadline_ = deadline_tp.raw_time();
  }

  /// EXPERIMENTAL: Indicate that this request is idempotent.
  /// By default, RPCs are assumed to <i>not</i> be idempotent.
  ///
  /// If true, the gRPC library assumes that it's safe to initiate
  /// this RPC multiple times.
  void set_idempotent(bool idempotent) { idempotent_ = idempotent; }

  /// EXPERIMENTAL: Set this request to be cacheable.
  /// If set, grpc is free to use the HTTP GET verb for sending the request,
  /// with the possibility of receiving a cached response.
  void set_cacheable(bool cacheable) { cacheable_ = cacheable; }

  /// EXPERIMENTAL: Trigger wait-for-ready or not on this request.
  /// See https://github.com/grpc/grpc/blob/master/doc/wait-for-ready.md.
  /// If set, if an RPC is made when a channel's connectivity state is
  /// TRANSIENT_FAILURE or CONNECTING, the call will not "fail fast",
  /// and the channel will wait until the channel is READY before making the
  /// call.
  void set_wait_for_ready(bool wait_for_ready) {
    wait_for_ready_ = wait_for_ready;
    wait_for_ready_explicitly_set_ = true;
  }

  /// DEPRECATED: Use set_wait_for_ready() instead.
  void set_fail_fast(bool fail_fast) { set_wait_for_ready(!fail_fast); }

  /// Return the deadline for the client call.
  std::chrono::system_clock::time_point deadline() const {
    return Timespec2Timepoint(deadline_);
  }

  /// Return a \a gpr_timespec representation of the client call's deadline.
  gpr_timespec raw_deadline() const { return deadline_; }

  /// Set the per call authority header (see
  /// https://tools.ietf.org/html/rfc7540#section-8.1.2.3).
  void set_authority(const grpc::string& authority) { authority_ = authority; }

  /// Return the authentication context for this client call.
  ///
  /// \see grpc::AuthContext.
  std::shared_ptr<const AuthContext> auth_context() const {
    if (auth_context_.get() == nullptr) {
      auth_context_ = CreateAuthContext(call_);
    }
    return auth_context_;
  }

  /// Set credentials for the client call.
  ///
  /// A credentials object encapsulates all the state needed by a client to
  /// authenticate with a server and make various assertions, e.g., about the
  /// client’s identity, role, or whether it is authorized to make a particular
  /// call.
  ///
  /// \see  https://grpc.io/docs/guides/auth.html
  void set_credentials(
      const std::shared_ptr<grpc_impl::CallCredentials>& creds) {
    creds_ = creds;
  }

  /// Return the compression algorithm the client call will request be used.
  /// Note that the gRPC runtime may decide to ignore this request, for example,
  /// due to resource constraints.
  grpc_compression_algorithm compression_algorithm() const {
    return compression_algorithm_;
  }

  /// Set \a algorithm to be the compression algorithm used for the client call.
  ///
  /// \param algorithm The compression algorithm used for the client call.
  void set_compression_algorithm(grpc_compression_algorithm algorithm);

  /// Flag whether the initial metadata should be \a corked
  ///
  /// If \a corked is true, then the initial metadata will be coalesced with the
  /// write of first message in the stream. As a result, any tag set for the
  /// initial metadata operation (starting a client-streaming or bidi-streaming
  /// RPC) will not actually be sent to the completion queue or delivered
  /// via Next.
  ///
  /// \param corked The flag indicating whether the initial metadata is to be
  /// corked or not.
  void set_initial_metadata_corked(bool corked) {
    initial_metadata_corked_ = corked;
  }

  /// Return the peer uri in a string.
  ///
  /// \warning This value is never authenticated or subject to any security
  /// related code. It must not be used for any authentication related
  /// functionality. Instead, use auth_context.
  ///
  /// \return The call's peer URI.
  grpc::string peer() const;

  /// Get and set census context.
  void set_census_context(struct census_context* ccp) { census_context_ = ccp; }
  struct census_context* census_context() const {
    return census_context_;
  }

  /// Send a best-effort out-of-band cancel on the call associated with
  /// this client context.  The call could be in any stage; e.g., if it is
  /// already finished, it may still return success.
  ///
  /// There is no guarantee the call will be cancelled.
  ///
  /// Note that TryCancel() does not change any of the tags that are pending
  /// on the completion queue. All pending tags will still be delivered
  /// (though their ok result may reflect the effect of cancellation).
  void TryCancel();

  /// Global Callbacks
  ///
  /// Can be set exactly once per application to install hooks whenever
  /// a client context is constructed and destructed.
  class GlobalCallbacks {
   public:
    virtual ~GlobalCallbacks() {}
    virtual void DefaultConstructor(ClientContext* context) = 0;
    virtual void Destructor(ClientContext* context) = 0;
  };
  static void SetGlobalCallbacks(GlobalCallbacks* callbacks);

  /// Should be used for framework-level extensions only.
  /// Applications never need to call this method.
  grpc_call* c_call() { return call_; }

  /// EXPERIMENTAL debugging API
  ///
  /// if status is not ok() for an RPC, this will return a detailed string
  /// of the gRPC Core error that led to the failure. It should not be relied
  /// upon for anything other than gaining more debug data in failure cases.
  grpc::string debug_error_string() const { return debug_error_string_; }

 private:
  // Disallow copy and assign.
  ClientContext(const ClientContext&);
  ClientContext& operator=(const ClientContext&);

  friend class ::grpc::testing::InteropClientContextInspector;
  friend class ::grpc::internal::CallOpClientRecvStatus;
  friend class ::grpc::internal::CallOpRecvInitialMetadata;
  friend class ::grpc_impl::Channel;
  template <class R>
  friend class ::grpc::ClientReader;
  template <class W>
  friend class ::grpc::ClientWriter;
  template <class W, class R>
  friend class ::grpc::ClientReaderWriter;
  template <class R>
  friend class ::grpc::ClientAsyncReader;
  template <class W>
  friend class ::grpc::ClientAsyncWriter;
  template <class W, class R>
  friend class ::grpc::ClientAsyncReaderWriter;
  template <class R>
  friend class ::grpc::ClientAsyncResponseReader;
  template <class InputMessage, class OutputMessage>
  friend class ::grpc::internal::BlockingUnaryCallImpl;
  template <class InputMessage, class OutputMessage>
  friend class ::grpc::internal::CallbackUnaryCallImpl;
  template <class Request, class Response>
  friend class ::grpc::internal::ClientCallbackReaderWriterImpl;
  template <class Response>
  friend class ::grpc::internal::ClientCallbackReaderImpl;
  template <class Request>
  friend class ::grpc::internal::ClientCallbackWriterImpl;
  friend class ::grpc::internal::ClientCallbackUnaryImpl;

  // Used by friend class CallOpClientRecvStatus
  void set_debug_error_string(const grpc::string& debug_error_string) {
    debug_error_string_ = debug_error_string;
  }

  grpc_call* call() const { return call_; }
  void set_call(grpc_call* call,
                const std::shared_ptr<::grpc_impl::Channel>& channel);

  experimental::ClientRpcInfo* set_client_rpc_info(
      const char* method, internal::RpcMethod::RpcType type,
      grpc::ChannelInterface* channel,
      const std::vector<
          std::unique_ptr<experimental::ClientInterceptorFactoryInterface>>&
          creators,
      size_t interceptor_pos) {
    rpc_info_ = experimental::ClientRpcInfo(this, type, method, channel);
    rpc_info_.RegisterInterceptors(creators, interceptor_pos);
    return &rpc_info_;
  }

  uint32_t initial_metadata_flags() const {
    return (idempotent_ ? GRPC_INITIAL_METADATA_IDEMPOTENT_REQUEST : 0) |
           (wait_for_ready_ ? GRPC_INITIAL_METADATA_WAIT_FOR_READY : 0) |
           (cacheable_ ? GRPC_INITIAL_METADATA_CACHEABLE_REQUEST : 0) |
           (wait_for_ready_explicitly_set_
                ? GRPC_INITIAL_METADATA_WAIT_FOR_READY_EXPLICITLY_SET
                : 0) |
           (initial_metadata_corked_ ? GRPC_INITIAL_METADATA_CORKED : 0);
  }

  grpc::string authority() { return authority_; }

  void SendCancelToInterceptors();

  bool initial_metadata_received_;
  bool wait_for_ready_;
  bool wait_for_ready_explicitly_set_;
  bool idempotent_;
  bool cacheable_;
  std::shared_ptr<::grpc_impl::Channel> channel_;
  grpc::internal::Mutex mu_;
  grpc_call* call_;
  bool call_canceled_;
  gpr_timespec deadline_;
  grpc::string authority_;
  std::shared_ptr<grpc_impl::CallCredentials> creds_;
  mutable std::shared_ptr<const AuthContext> auth_context_;
  struct census_context* census_context_;
  std::multimap<grpc::string, grpc::string> send_initial_metadata_;
  mutable internal::MetadataMap recv_initial_metadata_;
  mutable internal::MetadataMap trailing_metadata_;

  grpc_call* propagate_from_call_;
  PropagationOptions propagation_options_;

  grpc_compression_algorithm compression_algorithm_;
  bool initial_metadata_corked_;

  grpc::string debug_error_string_;

  experimental::ClientRpcInfo rpc_info_;
};
=======
namespace grpc {

typedef ::grpc_impl::ClientContext ClientContext;
typedef ::grpc_impl::PropagationOptions PropagationOptions;
>>>>>>> a9172873

}  // namespace grpc

#endif  // GRPCPP_IMPL_CODEGEN_CLIENT_CONTEXT_H<|MERGE_RESOLUTION|>--- conflicted
+++ resolved
@@ -21,441 +21,10 @@
 
 #include <grpcpp/impl/codegen/client_context_impl.h>
 
-<<<<<<< HEAD
-class CallCredentials;
-class Channel;
-class CompletionQueue;
-class ServerContext;
-}  // namespace grpc_impl
-namespace grpc {
-
-class ChannelInterface;
-class ClientContext;
-
-namespace internal {
-class RpcMethod;
-class CallOpClientRecvStatus;
-class CallOpRecvInitialMetadata;
-template <class InputMessage, class OutputMessage>
-class BlockingUnaryCallImpl;
-template <class InputMessage, class OutputMessage>
-class CallbackUnaryCallImpl;
-template <class Request, class Response>
-class ClientCallbackReaderWriterImpl;
-template <class Response>
-class ClientCallbackReaderImpl;
-template <class Request>
-class ClientCallbackWriterImpl;
-class ClientCallbackUnaryImpl;
-}  // namespace internal
-
-template <class R>
-class ClientReader;
-template <class W>
-class ClientWriter;
-template <class W, class R>
-class ClientReaderWriter;
-template <class R>
-class ClientAsyncReader;
-template <class W>
-class ClientAsyncWriter;
-template <class W, class R>
-class ClientAsyncReaderWriter;
-template <class R>
-class ClientAsyncResponseReader;
-
-/// Options for \a ClientContext::FromServerContext specifying which traits from
-/// the \a ServerContext to propagate (copy) from it into a new \a
-/// ClientContext.
-///
-/// \see ClientContext::FromServerContext
-class PropagationOptions {
- public:
-  PropagationOptions() : propagate_(GRPC_PROPAGATE_DEFAULTS) {}
-
-  PropagationOptions& enable_deadline_propagation() {
-    propagate_ |= GRPC_PROPAGATE_DEADLINE;
-    return *this;
-  }
-
-  PropagationOptions& disable_deadline_propagation() {
-    propagate_ &= ~GRPC_PROPAGATE_DEADLINE;
-    return *this;
-  }
-
-  PropagationOptions& enable_census_stats_propagation() {
-    propagate_ |= GRPC_PROPAGATE_CENSUS_STATS_CONTEXT;
-    return *this;
-  }
-
-  PropagationOptions& disable_census_stats_propagation() {
-    propagate_ &= ~GRPC_PROPAGATE_CENSUS_STATS_CONTEXT;
-    return *this;
-  }
-
-  PropagationOptions& enable_census_tracing_propagation() {
-    propagate_ |= GRPC_PROPAGATE_CENSUS_TRACING_CONTEXT;
-    return *this;
-  }
-
-  PropagationOptions& disable_census_tracing_propagation() {
-    propagate_ &= ~GRPC_PROPAGATE_CENSUS_TRACING_CONTEXT;
-    return *this;
-  }
-
-  PropagationOptions& enable_cancellation_propagation() {
-    propagate_ |= GRPC_PROPAGATE_CANCELLATION;
-    return *this;
-  }
-
-  PropagationOptions& disable_cancellation_propagation() {
-    propagate_ &= ~GRPC_PROPAGATE_CANCELLATION;
-    return *this;
-  }
-
-  uint32_t c_bitmask() const { return propagate_; }
-
- private:
-  uint32_t propagate_;
-};
-
-namespace testing {
-class InteropClientContextInspector;
-}  // namespace testing
-
-/// A ClientContext allows the person implementing a service client to:
-///
-/// - Add custom metadata key-value pairs that will propagated to the server
-///   side.
-/// - Control call settings such as compression and authentication.
-/// - Initial and trailing metadata coming from the server.
-/// - Get performance metrics (ie, census).
-///
-/// Context settings are only relevant to the call they are invoked with, that
-/// is to say, they aren't sticky. Some of these settings, such as the
-/// compression options, can be made persistent at channel construction time
-/// (see \a grpc::CreateCustomChannel).
-///
-/// \warning ClientContext instances should \em not be reused across rpcs.
-/// \warning The ClientContext instance used for creating an rpc must remain
-///          alive and valid for the lifetime of the rpc.
-class ClientContext {
- public:
-  ClientContext();
-  ~ClientContext();
-
-  /// Create a new \a ClientContext as a child of an incoming server call,
-  /// according to \a options (\see PropagationOptions).
-  ///
-  /// \param server_context The source server context to use as the basis for
-  /// constructing the client context.
-  /// \param options The options controlling what to copy from the \a
-  /// server_context.
-  ///
-  /// \return A newly constructed \a ClientContext instance based on \a
-  /// server_context, with traits propagated (copied) according to \a options.
-  static std::unique_ptr<ClientContext> FromServerContext(
-      const ::grpc_impl::ServerContext& server_context,
-      PropagationOptions options = PropagationOptions());
-
-  /// Add the (\a meta_key, \a meta_value) pair to the metadata associated with
-  /// a client call. These are made available at the server side by the \a
-  /// grpc_impl::ServerContext::client_metadata() method.
-  ///
-  /// \warning This method should only be called before invoking the rpc.
-  ///
-  /// \param meta_key The metadata key. If \a meta_value is binary data, it must
-  /// end in "-bin".
-  /// \param meta_value The metadata value. If its value is binary, the key name
-  /// must end in "-bin".
-  ///
-  /// Metadata must conform to the following format:
-  /// Custom-Metadata -> Binary-Header / ASCII-Header
-  /// Binary-Header -> {Header-Name "-bin" } {binary value}
-  /// ASCII-Header -> Header-Name ASCII-Value
-  /// Header-Name -> 1*( %x30-39 / %x61-7A / "_" / "-" / ".") ; 0-9 a-z _ - .
-  /// ASCII-Value -> 1*( %x20-%x7E ) ; space and printable ASCII
-  void AddMetadata(const grpc::string& meta_key,
-                   const grpc::string& meta_value);
-
-  /// Return a collection of initial metadata key-value pairs. Note that keys
-  /// may happen more than once (ie, a \a std::multimap is returned).
-  ///
-  /// \warning This method should only be called after initial metadata has been
-  /// received. For streaming calls, see \a
-  /// ClientReaderInterface::WaitForInitialMetadata().
-  ///
-  /// \return A multimap of initial metadata key-value pairs from the server.
-  const std::multimap<grpc::string_ref, grpc::string_ref>&
-  GetServerInitialMetadata() const {
-    GPR_CODEGEN_ASSERT(initial_metadata_received_);
-    return *recv_initial_metadata_.map();
-  }
-
-  /// Return a collection of trailing metadata key-value pairs. Note that keys
-  /// may happen more than once (ie, a \a std::multimap is returned).
-  ///
-  /// \warning This method is only callable once the stream has finished.
-  ///
-  /// \return A multimap of metadata trailing key-value pairs from the server.
-  const std::multimap<grpc::string_ref, grpc::string_ref>&
-  GetServerTrailingMetadata() const {
-    // TODO(yangg) check finished
-    return *trailing_metadata_.map();
-  }
-
-  /// Set the deadline for the client call.
-  ///
-  /// \warning This method should only be called before invoking the rpc.
-  ///
-  /// \param deadline the deadline for the client call. Units are determined by
-  /// the type used. The deadline is an absolute (not relative) time.
-  template <typename T>
-  void set_deadline(const T& deadline) {
-    TimePoint<T> deadline_tp(deadline);
-    deadline_ = deadline_tp.raw_time();
-  }
-
-  /// EXPERIMENTAL: Indicate that this request is idempotent.
-  /// By default, RPCs are assumed to <i>not</i> be idempotent.
-  ///
-  /// If true, the gRPC library assumes that it's safe to initiate
-  /// this RPC multiple times.
-  void set_idempotent(bool idempotent) { idempotent_ = idempotent; }
-
-  /// EXPERIMENTAL: Set this request to be cacheable.
-  /// If set, grpc is free to use the HTTP GET verb for sending the request,
-  /// with the possibility of receiving a cached response.
-  void set_cacheable(bool cacheable) { cacheable_ = cacheable; }
-
-  /// EXPERIMENTAL: Trigger wait-for-ready or not on this request.
-  /// See https://github.com/grpc/grpc/blob/master/doc/wait-for-ready.md.
-  /// If set, if an RPC is made when a channel's connectivity state is
-  /// TRANSIENT_FAILURE or CONNECTING, the call will not "fail fast",
-  /// and the channel will wait until the channel is READY before making the
-  /// call.
-  void set_wait_for_ready(bool wait_for_ready) {
-    wait_for_ready_ = wait_for_ready;
-    wait_for_ready_explicitly_set_ = true;
-  }
-
-  /// DEPRECATED: Use set_wait_for_ready() instead.
-  void set_fail_fast(bool fail_fast) { set_wait_for_ready(!fail_fast); }
-
-  /// Return the deadline for the client call.
-  std::chrono::system_clock::time_point deadline() const {
-    return Timespec2Timepoint(deadline_);
-  }
-
-  /// Return a \a gpr_timespec representation of the client call's deadline.
-  gpr_timespec raw_deadline() const { return deadline_; }
-
-  /// Set the per call authority header (see
-  /// https://tools.ietf.org/html/rfc7540#section-8.1.2.3).
-  void set_authority(const grpc::string& authority) { authority_ = authority; }
-
-  /// Return the authentication context for this client call.
-  ///
-  /// \see grpc::AuthContext.
-  std::shared_ptr<const AuthContext> auth_context() const {
-    if (auth_context_.get() == nullptr) {
-      auth_context_ = CreateAuthContext(call_);
-    }
-    return auth_context_;
-  }
-
-  /// Set credentials for the client call.
-  ///
-  /// A credentials object encapsulates all the state needed by a client to
-  /// authenticate with a server and make various assertions, e.g., about the
-  /// client’s identity, role, or whether it is authorized to make a particular
-  /// call.
-  ///
-  /// \see  https://grpc.io/docs/guides/auth.html
-  void set_credentials(
-      const std::shared_ptr<grpc_impl::CallCredentials>& creds) {
-    creds_ = creds;
-  }
-
-  /// Return the compression algorithm the client call will request be used.
-  /// Note that the gRPC runtime may decide to ignore this request, for example,
-  /// due to resource constraints.
-  grpc_compression_algorithm compression_algorithm() const {
-    return compression_algorithm_;
-  }
-
-  /// Set \a algorithm to be the compression algorithm used for the client call.
-  ///
-  /// \param algorithm The compression algorithm used for the client call.
-  void set_compression_algorithm(grpc_compression_algorithm algorithm);
-
-  /// Flag whether the initial metadata should be \a corked
-  ///
-  /// If \a corked is true, then the initial metadata will be coalesced with the
-  /// write of first message in the stream. As a result, any tag set for the
-  /// initial metadata operation (starting a client-streaming or bidi-streaming
-  /// RPC) will not actually be sent to the completion queue or delivered
-  /// via Next.
-  ///
-  /// \param corked The flag indicating whether the initial metadata is to be
-  /// corked or not.
-  void set_initial_metadata_corked(bool corked) {
-    initial_metadata_corked_ = corked;
-  }
-
-  /// Return the peer uri in a string.
-  ///
-  /// \warning This value is never authenticated or subject to any security
-  /// related code. It must not be used for any authentication related
-  /// functionality. Instead, use auth_context.
-  ///
-  /// \return The call's peer URI.
-  grpc::string peer() const;
-
-  /// Get and set census context.
-  void set_census_context(struct census_context* ccp) { census_context_ = ccp; }
-  struct census_context* census_context() const {
-    return census_context_;
-  }
-
-  /// Send a best-effort out-of-band cancel on the call associated with
-  /// this client context.  The call could be in any stage; e.g., if it is
-  /// already finished, it may still return success.
-  ///
-  /// There is no guarantee the call will be cancelled.
-  ///
-  /// Note that TryCancel() does not change any of the tags that are pending
-  /// on the completion queue. All pending tags will still be delivered
-  /// (though their ok result may reflect the effect of cancellation).
-  void TryCancel();
-
-  /// Global Callbacks
-  ///
-  /// Can be set exactly once per application to install hooks whenever
-  /// a client context is constructed and destructed.
-  class GlobalCallbacks {
-   public:
-    virtual ~GlobalCallbacks() {}
-    virtual void DefaultConstructor(ClientContext* context) = 0;
-    virtual void Destructor(ClientContext* context) = 0;
-  };
-  static void SetGlobalCallbacks(GlobalCallbacks* callbacks);
-
-  /// Should be used for framework-level extensions only.
-  /// Applications never need to call this method.
-  grpc_call* c_call() { return call_; }
-
-  /// EXPERIMENTAL debugging API
-  ///
-  /// if status is not ok() for an RPC, this will return a detailed string
-  /// of the gRPC Core error that led to the failure. It should not be relied
-  /// upon for anything other than gaining more debug data in failure cases.
-  grpc::string debug_error_string() const { return debug_error_string_; }
-
- private:
-  // Disallow copy and assign.
-  ClientContext(const ClientContext&);
-  ClientContext& operator=(const ClientContext&);
-
-  friend class ::grpc::testing::InteropClientContextInspector;
-  friend class ::grpc::internal::CallOpClientRecvStatus;
-  friend class ::grpc::internal::CallOpRecvInitialMetadata;
-  friend class ::grpc_impl::Channel;
-  template <class R>
-  friend class ::grpc::ClientReader;
-  template <class W>
-  friend class ::grpc::ClientWriter;
-  template <class W, class R>
-  friend class ::grpc::ClientReaderWriter;
-  template <class R>
-  friend class ::grpc::ClientAsyncReader;
-  template <class W>
-  friend class ::grpc::ClientAsyncWriter;
-  template <class W, class R>
-  friend class ::grpc::ClientAsyncReaderWriter;
-  template <class R>
-  friend class ::grpc::ClientAsyncResponseReader;
-  template <class InputMessage, class OutputMessage>
-  friend class ::grpc::internal::BlockingUnaryCallImpl;
-  template <class InputMessage, class OutputMessage>
-  friend class ::grpc::internal::CallbackUnaryCallImpl;
-  template <class Request, class Response>
-  friend class ::grpc::internal::ClientCallbackReaderWriterImpl;
-  template <class Response>
-  friend class ::grpc::internal::ClientCallbackReaderImpl;
-  template <class Request>
-  friend class ::grpc::internal::ClientCallbackWriterImpl;
-  friend class ::grpc::internal::ClientCallbackUnaryImpl;
-
-  // Used by friend class CallOpClientRecvStatus
-  void set_debug_error_string(const grpc::string& debug_error_string) {
-    debug_error_string_ = debug_error_string;
-  }
-
-  grpc_call* call() const { return call_; }
-  void set_call(grpc_call* call,
-                const std::shared_ptr<::grpc_impl::Channel>& channel);
-
-  experimental::ClientRpcInfo* set_client_rpc_info(
-      const char* method, internal::RpcMethod::RpcType type,
-      grpc::ChannelInterface* channel,
-      const std::vector<
-          std::unique_ptr<experimental::ClientInterceptorFactoryInterface>>&
-          creators,
-      size_t interceptor_pos) {
-    rpc_info_ = experimental::ClientRpcInfo(this, type, method, channel);
-    rpc_info_.RegisterInterceptors(creators, interceptor_pos);
-    return &rpc_info_;
-  }
-
-  uint32_t initial_metadata_flags() const {
-    return (idempotent_ ? GRPC_INITIAL_METADATA_IDEMPOTENT_REQUEST : 0) |
-           (wait_for_ready_ ? GRPC_INITIAL_METADATA_WAIT_FOR_READY : 0) |
-           (cacheable_ ? GRPC_INITIAL_METADATA_CACHEABLE_REQUEST : 0) |
-           (wait_for_ready_explicitly_set_
-                ? GRPC_INITIAL_METADATA_WAIT_FOR_READY_EXPLICITLY_SET
-                : 0) |
-           (initial_metadata_corked_ ? GRPC_INITIAL_METADATA_CORKED : 0);
-  }
-
-  grpc::string authority() { return authority_; }
-
-  void SendCancelToInterceptors();
-
-  bool initial_metadata_received_;
-  bool wait_for_ready_;
-  bool wait_for_ready_explicitly_set_;
-  bool idempotent_;
-  bool cacheable_;
-  std::shared_ptr<::grpc_impl::Channel> channel_;
-  grpc::internal::Mutex mu_;
-  grpc_call* call_;
-  bool call_canceled_;
-  gpr_timespec deadline_;
-  grpc::string authority_;
-  std::shared_ptr<grpc_impl::CallCredentials> creds_;
-  mutable std::shared_ptr<const AuthContext> auth_context_;
-  struct census_context* census_context_;
-  std::multimap<grpc::string, grpc::string> send_initial_metadata_;
-  mutable internal::MetadataMap recv_initial_metadata_;
-  mutable internal::MetadataMap trailing_metadata_;
-
-  grpc_call* propagate_from_call_;
-  PropagationOptions propagation_options_;
-
-  grpc_compression_algorithm compression_algorithm_;
-  bool initial_metadata_corked_;
-
-  grpc::string debug_error_string_;
-
-  experimental::ClientRpcInfo rpc_info_;
-};
-=======
 namespace grpc {
 
 typedef ::grpc_impl::ClientContext ClientContext;
 typedef ::grpc_impl::PropagationOptions PropagationOptions;
->>>>>>> a9172873
 
 }  // namespace grpc
 
