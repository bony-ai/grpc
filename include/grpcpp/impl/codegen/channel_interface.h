--- conflicted
+++ resolved
@@ -51,20 +51,20 @@
 template <class W>
 class ClientCallbackWriterFactory;
 class ClientCallbackUnaryFactory;
-<<<<<<< HEAD
-class DelegatingChannel;
-=======
 }  // namespace internal
 }  // namespace grpc_impl
 
 namespace grpc {
 class ChannelInterface;
 
+namespace experimental {
+class DelegatingChannel;
+}
+
 namespace internal {
 class Call;
 class CallOpSetInterface;
 class RpcMethod;
->>>>>>> 299cb235
 class InterceptedChannel;
 template <class InputMessage, class OutputMessage>
 class BlockingUnaryCallImpl;
@@ -132,7 +132,7 @@
   template <class InputMessage, class OutputMessage>
   friend class ::grpc_impl::internal::CallbackUnaryCallImpl;
   friend class ::grpc::internal::RpcMethod;
-  friend class ::grpc::internal::DelegatingChannel;
+  friend class ::grpc::experimental::DelegatingChannel;
   friend class ::grpc::internal::InterceptedChannel;
   virtual internal::Call CreateCall(const internal::RpcMethod& method,
                                     ::grpc_impl::ClientContext* context,
