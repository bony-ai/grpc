--- conflicted
+++ resolved
@@ -485,17 +485,10 @@
     op->flags = 0;
     op->reserved = NULL;
   }
-<<<<<<< HEAD
   void FinishOp(bool* status) {
-    if (metadata_map_ == nullptr) return;
-    metadata_map_->FillMap();
-    metadata_map_ = nullptr;
-=======
-  void FinishOp(bool* status, int max_receive_message_size) {
     if (recv_initial_metadata_ == nullptr) return;
     FillMetadataMap(&recv_initial_metadata_arr_, recv_initial_metadata_);
     recv_initial_metadata_ = nullptr;
->>>>>>> 1291fd4b
   }
 
  private:
