/*
 *
 * Copyright 2015, Google Inc.
 * All rights reserved.
 *
 * Redistribution and use in source and binary forms, with or without
 * modification, are permitted provided that the following conditions are
 * met:
 *
 *     * Redistributions of source code must retain the above copyright
 * notice, this list of conditions and the following disclaimer.
 *     * Redistributions in binary form must reproduce the above
 * copyright notice, this list of conditions and the following disclaimer
 * in the documentation and/or other materials provided with the
 * distribution.
 *     * Neither the name of Google Inc. nor the names of its
 * contributors may be used to endorse or promote products derived from
 * this software without specific prior written permission.
 *
 * THIS SOFTWARE IS PROVIDED BY THE COPYRIGHT HOLDERS AND CONTRIBUTORS
 * "AS IS" AND ANY EXPRESS OR IMPLIED WARRANTIES, INCLUDING, BUT NOT
 * LIMITED TO, THE IMPLIED WARRANTIES OF MERCHANTABILITY AND FITNESS FOR
 * A PARTICULAR PURPOSE ARE DISCLAIMED. IN NO EVENT SHALL THE COPYRIGHT
 * OWNER OR CONTRIBUTORS BE LIABLE FOR ANY DIRECT, INDIRECT, INCIDENTAL,
 * SPECIAL, EXEMPLARY, OR CONSEQUENTIAL DAMAGES (INCLUDING, BUT NOT
 * LIMITED TO, PROCUREMENT OF SUBSTITUTE GOODS OR SERVICES; LOSS OF USE,
 * DATA, OR PROFITS; OR BUSINESS INTERRUPTION) HOWEVER CAUSED AND ON ANY
 * THEORY OF LIABILITY, WHETHER IN CONTRACT, STRICT LIABILITY, OR TORT
 * (INCLUDING NEGLIGENCE OR OTHERWISE) ARISING IN ANY WAY OUT OF THE USE
 * OF THIS SOFTWARE, EVEN IF ADVISED OF THE POSSIBILITY OF SUCH DAMAGE.
 *
 */

#ifndef GRPC_COMPRESSION_H
#define GRPC_COMPRESSION_H

/** To be used in channel arguments */
#define GRPC_COMPRESSION_LEVEL_ARG "grpc.compression_level"

/* The various compression algorithms supported by GRPC */
typedef enum {
  GRPC_COMPRESS_NONE = 0,
  GRPC_COMPRESS_DEFLATE,
  GRPC_COMPRESS_GZIP,
  /* TODO(ctiller): snappy */
  GRPC_COMPRESS_ALGORITHMS_COUNT
} grpc_compression_algorithm;

typedef enum {
  GRPC_COMPRESS_LEVEL_NONE = 0,
  GRPC_COMPRESS_LEVEL_LOW,
  GRPC_COMPRESS_LEVEL_MED,
  GRPC_COMPRESS_LEVEL_HIGH
} grpc_compression_level;

const char *grpc_compression_algorithm_name(
    grpc_compression_algorithm algorithm);

<<<<<<< HEAD
#endif /* GRPC_COMPRESSION_H */
=======
grpc_compression_algorithm grpc_compression_algorithm_for_level(
    grpc_compression_level level);

#endif  /* GRPC_COMPRESSION_H */
>>>>>>> 4ec43374
<|MERGE_RESOLUTION|>--- conflicted
+++ resolved
@@ -56,11 +56,7 @@
 const char *grpc_compression_algorithm_name(
     grpc_compression_algorithm algorithm);
 
-<<<<<<< HEAD
-#endif /* GRPC_COMPRESSION_H */
-=======
 grpc_compression_algorithm grpc_compression_algorithm_for_level(
     grpc_compression_level level);
 
-#endif  /* GRPC_COMPRESSION_H */
->>>>>>> 4ec43374
+#endif /* GRPC_COMPRESSION_H */