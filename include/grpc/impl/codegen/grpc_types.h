/*
 *
 * Copyright 2015, Google Inc.
 * All rights reserved.
 *
 * Redistribution and use in source and binary forms, with or without
 * modification, are permitted provided that the following conditions are
 * met:
 *
 *     * Redistributions of source code must retain the above copyright
 * notice, this list of conditions and the following disclaimer.
 *     * Redistributions in binary form must reproduce the above
 * copyright notice, this list of conditions and the following disclaimer
 * in the documentation and/or other materials provided with the
 * distribution.
 *     * Neither the name of Google Inc. nor the names of its
 * contributors may be used to endorse or promote products derived from
 * this software without specific prior written permission.
 *
 * THIS SOFTWARE IS PROVIDED BY THE COPYRIGHT HOLDERS AND CONTRIBUTORS
 * "AS IS" AND ANY EXPRESS OR IMPLIED WARRANTIES, INCLUDING, BUT NOT
 * LIMITED TO, THE IMPLIED WARRANTIES OF MERCHANTABILITY AND FITNESS FOR
 * A PARTICULAR PURPOSE ARE DISCLAIMED. IN NO EVENT SHALL THE COPYRIGHT
 * OWNER OR CONTRIBUTORS BE LIABLE FOR ANY DIRECT, INDIRECT, INCIDENTAL,
 * SPECIAL, EXEMPLARY, OR CONSEQUENTIAL DAMAGES (INCLUDING, BUT NOT
 * LIMITED TO, PROCUREMENT OF SUBSTITUTE GOODS OR SERVICES; LOSS OF USE,
 * DATA, OR PROFITS; OR BUSINESS INTERRUPTION) HOWEVER CAUSED AND ON ANY
 * THEORY OF LIABILITY, WHETHER IN CONTRACT, STRICT LIABILITY, OR TORT
 * (INCLUDING NEGLIGENCE OR OTHERWISE) ARISING IN ANY WAY OUT OF THE USE
 * OF THIS SOFTWARE, EVEN IF ADVISED OF THE POSSIBILITY OF SUCH DAMAGE.
 *
 */

#ifndef GRPC_IMPL_CODEGEN_GRPC_TYPES_H
#define GRPC_IMPL_CODEGEN_GRPC_TYPES_H

#include <grpc/impl/codegen/gpr_types.h>

#include <grpc/impl/codegen/compression_types.h>
#include <grpc/impl/codegen/status.h>

#include <stddef.h>
#include <stdint.h>

#ifdef __cplusplus
extern "C" {
#endif

typedef enum {
  GRPC_BB_RAW
  /* Future types may include GRPC_BB_PROTOBUF, etc. */
} grpc_byte_buffer_type;

typedef struct grpc_byte_buffer {
  void *reserved;
  grpc_byte_buffer_type type;
  union {
    struct {
      void *reserved[8];
    } reserved;
    struct {
      grpc_compression_algorithm compression;
      gpr_slice_buffer slice_buffer;
    } raw;
  } data;
} grpc_byte_buffer;

/** Completion Queues enable notification of the completion of asynchronous
    actions. */
typedef struct grpc_completion_queue grpc_completion_queue;

/** An alarm associated with a completion queue. */
typedef struct grpc_alarm grpc_alarm;

/** The Channel interface allows creation of Call objects. */
typedef struct grpc_channel grpc_channel;

/** A server listens to some port and responds to request calls */
typedef struct grpc_server grpc_server;

/** A Call represents an RPC. When created, it is in a configuration state
    allowing properties to be set until it is invoked. After invoke, the Call
    can have messages written to it and read from it. */
typedef struct grpc_call grpc_call;

/** Type specifier for grpc_arg */
typedef enum {
  GRPC_ARG_STRING,
  GRPC_ARG_INTEGER,
  GRPC_ARG_POINTER
} grpc_arg_type;

typedef struct grpc_arg_pointer_vtable {
  void *(*copy)(void *p);
  void (*destroy)(void *p);
  int (*cmp)(void *p, void *q);
} grpc_arg_pointer_vtable;

/** A single argument... each argument has a key and a value

    A note on naming keys:
      Keys are namespaced into groups, usually grouped by library, and are
      keys for module XYZ are named XYZ.key1, XYZ.key2, etc. Module names must
      be restricted to the regex [A-Za-z][_A-Za-z0-9]{,15}.
      Key names must be restricted to the regex [A-Za-z][_A-Za-z0-9]{,47}.

    GRPC core library keys are prefixed by grpc.

    Library authors are strongly encouraged to \#define symbolic constants for
    their keys so that it's possible to change them in the future. */
typedef struct {
  grpc_arg_type type;
  char *key;
  union {
    char *string;
    int integer;
    struct {
      void *p;
      const grpc_arg_pointer_vtable *vtable;
    } pointer;
  } value;
} grpc_arg;

/** An array of arguments that can be passed around.

    Used to set optional channel-level configuration.
    These configuration options are modelled as key-value pairs as defined
    by grpc_arg; keys are strings to allow easy backwards-compatible extension
    by arbitrary parties.
    All evaluation is performed at channel creation time (i.e. the values in
    this structure need only live through the creation invocation).

    See the description of the \ref grpc_arg_keys "available args" for more
    details. */
typedef struct {
  size_t num_args;
  grpc_arg *args;
} grpc_channel_args;

/** \defgroup grpc_arg_keys
 * Channel argument keys.
 * \{
 */
/** If non-zero, enable census for tracing and stats collection. */
#define GRPC_ARG_ENABLE_CENSUS "grpc.census"
/** If non-zero, enable load reporting. */
#define GRPC_ARG_ENABLE_LOAD_REPORTING "grpc.loadreporting"
/** Maximum number of concurrent incoming streams to allow on a http2
    connection. Int valued. */
#define GRPC_ARG_MAX_CONCURRENT_STREAMS "grpc.max_concurrent_streams"
/** Maximum message length that the channel can receive. Int valued, bytes.
    -1 means unlimited. */
#define GRPC_ARG_MAX_RECEIVE_MESSAGE_LENGTH "grpc.max_receive_message_length"
/** \deprecated For backward compatibility. */
#define GRPC_ARG_MAX_MESSAGE_LENGTH GRPC_ARG_MAX_RECEIVE_MESSAGE_LENGTH
/** Maximum message length that the channel can send. Int valued, bytes.
    -1 means unlimited. */
#define GRPC_ARG_MAX_SEND_MESSAGE_LENGTH "grpc.max_send_message_length"
/** Initial sequence number for http2 transports. Int valued. */
#define GRPC_ARG_HTTP2_INITIAL_SEQUENCE_NUMBER \
  "grpc.http2.initial_sequence_number"
/** Amount to read ahead on individual streams. Defaults to 64kb, larger
    values can help throughput on high-latency connections.
    NOTE: at some point we'd like to auto-tune this, and this parameter
    will become a no-op. Int valued, bytes. */
#define GRPC_ARG_HTTP2_STREAM_LOOKAHEAD_BYTES "grpc.http2.lookahead_bytes"
/** How much memory to use for hpack decoding. Int valued, bytes. */
#define GRPC_ARG_HTTP2_HPACK_TABLE_SIZE_DECODER \
  "grpc.http2.hpack_table_size.decoder"
/** How much memory to use for hpack encoding. Int valued, bytes. */
#define GRPC_ARG_HTTP2_HPACK_TABLE_SIZE_ENCODER \
  "grpc.http2.hpack_table_size.encoder"
/** How big a frame are we willing to receive via HTTP2.
    Min 16384, max 16777215.
    Larger values give lower CPU usage for large messages, but more head of line
    blocking for small messages. */
#define GRPC_ARG_HTTP2_MAX_FRAME_SIZE "grpc.http2.max_frame_size"
/** Default authority to pass if none specified on call construction. A string.
 * */
#define GRPC_ARG_DEFAULT_AUTHORITY "grpc.default_authority"
/** Primary user agent: goes at the start of the user-agent metadata
    sent on each request. A string. */
#define GRPC_ARG_PRIMARY_USER_AGENT_STRING "grpc.primary_user_agent"
/** Secondary user agent: goes at the end of the user-agent metadata
    sent on each request. A string. */
#define GRPC_ARG_SECONDARY_USER_AGENT_STRING "grpc.secondary_user_agent"
/** The maximum time between subsequent connection attempts, in ms */
#define GRPC_ARG_MAX_RECONNECT_BACKOFF_MS "grpc.max_reconnect_backoff_ms"
/** The time between the first and second connection attempts, in ms */
#define GRPC_ARG_INITIAL_RECONNECT_BACKOFF_MS \
  "grpc.initial_reconnect_backoff_ms"
/* The caller of the secure_channel_create functions may override the target
   name used for SSL host name checking using this channel argument which is of
   type \a GRPC_ARG_STRING. This *should* be used for testing only.
   If this argument is not specified, the name used for SSL host name checking
   will be the target parameter (assuming that the secure channel is an SSL
   channel). If this parameter is specified and the underlying is not an SSL
   channel, it will just be ignored. */
#define GRPC_SSL_TARGET_NAME_OVERRIDE_ARG "grpc.ssl_target_name_override"
/* Maximum metadata size, in bytes. */
#define GRPC_ARG_MAX_METADATA_SIZE "grpc.max_metadata_size"
/** If non-zero, allow the use of SO_REUSEPORT if it's available (default 1) */
#define GRPC_ARG_ALLOW_REUSEPORT "grpc.so_reuseport"
/** If non-zero, a pointer to a buffer pool (use grpc_resource_quota_arg_vtable
<<<<<<< HEAD
   to
    fetch an appropriate pointer arg vtable */
#define GRPC_ARG_BUFFER_POOL "grpc.resource_quota"
=======
   to fetch an appropriate pointer arg vtable */
#define GRPC_ARG_BUFFER_POOL "grpc.resource_quota"
/** Service config data, to be passed to subchannels.
    Not intended for external use. */
#define GRPC_ARG_SERVICE_CONFIG "grpc.service_config"
>>>>>>> 91d0093e
/** \} */

/** Result of a grpc call. If the caller satisfies the prerequisites of a
    particular operation, the grpc_call_error returned will be GRPC_CALL_OK.
    Receiving any other value listed here is an indication of a bug in the
    caller. */
typedef enum grpc_call_error {
  /** everything went ok */
  GRPC_CALL_OK = 0,
  /** something failed, we don't know what */
  GRPC_CALL_ERROR,
  /** this method is not available on the server */
  GRPC_CALL_ERROR_NOT_ON_SERVER,
  /** this method is not available on the client */
  GRPC_CALL_ERROR_NOT_ON_CLIENT,
  /** this method must be called before server_accept */
  GRPC_CALL_ERROR_ALREADY_ACCEPTED,
  /** this method must be called before invoke */
  GRPC_CALL_ERROR_ALREADY_INVOKED,
  /** this method must be called after invoke */
  GRPC_CALL_ERROR_NOT_INVOKED,
  /** this call is already finished
      (writes_done or write_status has already been called) */
  GRPC_CALL_ERROR_ALREADY_FINISHED,
  /** there is already an outstanding read/write operation on the call */
  GRPC_CALL_ERROR_TOO_MANY_OPERATIONS,
  /** the flags value was illegal for this call */
  GRPC_CALL_ERROR_INVALID_FLAGS,
  /** invalid metadata was passed to this call */
  GRPC_CALL_ERROR_INVALID_METADATA,
  /** invalid message was passed to this call */
  GRPC_CALL_ERROR_INVALID_MESSAGE,
  /** completion queue for notification has not been registered with the
      server */
  GRPC_CALL_ERROR_NOT_SERVER_COMPLETION_QUEUE,
  /** this batch of operations leads to more operations than allowed */
  GRPC_CALL_ERROR_BATCH_TOO_BIG,
  /** payload type requested is not the type registered */
  GRPC_CALL_ERROR_PAYLOAD_TYPE_MISMATCH
} grpc_call_error;

/* Write Flags: */
/** Hint that the write may be buffered and need not go out on the wire
    immediately. GRPC is free to buffer the message until the next non-buffered
    write, or until writes_done, but it need not buffer completely or at all. */
#define GRPC_WRITE_BUFFER_HINT (0x00000001u)
/** Force compression to be disabled for a particular write
    (start_write/add_metadata). Illegal on invoke/accept. */
#define GRPC_WRITE_NO_COMPRESS (0x00000002u)
/** Mask of all valid flags. */
#define GRPC_WRITE_USED_MASK (GRPC_WRITE_BUFFER_HINT | GRPC_WRITE_NO_COMPRESS)

/* Initial metadata flags */
/** Signal that the call is idempotent */
#define GRPC_INITIAL_METADATA_IDEMPOTENT_REQUEST (0x00000010u)
/** Signal that the call should not return UNAVAILABLE before it has started */
#define GRPC_INITIAL_METADATA_WAIT_FOR_READY (0x00000020u)
/** DEPRECATED: for backward compatibility */
#define GRPC_INITIAL_METADATA_IGNORE_CONNECTIVITY \
  GRPC_INITIAL_METADATA_WAIT_FOR_READY
/** Signal that the call is cacheable. GRPC is free to use GET verb */
#define GRPC_INITIAL_METADATA_CACHEABLE_REQUEST (0x00000040u)
/** Signal that GRPC_INITIAL_METADATA_WAIT_FOR_READY was explicitly set
    by the calling application. */
#define GRPC_INITIAL_METADATA_WAIT_FOR_READY_EXPLICITLY_SET (0x00000080u)

/** Mask of all valid flags */
#define GRPC_INITIAL_METADATA_USED_MASK       \
  (GRPC_INITIAL_METADATA_IDEMPOTENT_REQUEST | \
   GRPC_INITIAL_METADATA_WAIT_FOR_READY |     \
   GRPC_INITIAL_METADATA_CACHEABLE_REQUEST |  \
   GRPC_INITIAL_METADATA_WAIT_FOR_READY_EXPLICITLY_SET)

/** A single metadata element */
typedef struct grpc_metadata {
  const char *key;
  const char *value;
  size_t value_length;
  uint32_t flags;

  /** The following fields are reserved for grpc internal use.
      There is no need to initialize them, and they will be set to garbage
      during calls to grpc. */
  struct {
    void *obfuscated[4];
  } internal_data;
} grpc_metadata;

/** The type of completion (for grpc_event) */
typedef enum grpc_completion_type {
  /** Shutting down */
  GRPC_QUEUE_SHUTDOWN,
  /** No event before timeout */
  GRPC_QUEUE_TIMEOUT,
  /** Operation completion */
  GRPC_OP_COMPLETE
} grpc_completion_type;

/** The result of an operation.

    Returned by a completion queue when the operation started with tag. */
typedef struct grpc_event {
  /** The type of the completion. */
  grpc_completion_type type;
  /** non-zero if the operation was successful, 0 upon failure.
      Only GRPC_OP_COMPLETE can succeed or fail. */
  int success;
  /** The tag passed to grpc_call_start_batch etc to start this operation.
      Only GRPC_OP_COMPLETE has a tag. */
  void *tag;
} grpc_event;

typedef struct {
  size_t count;
  size_t capacity;
  grpc_metadata *metadata;
} grpc_metadata_array;

typedef struct {
  char *method;
  size_t method_capacity;
  char *host;
  size_t host_capacity;
  gpr_timespec deadline;
  uint32_t flags;
  void *reserved;
} grpc_call_details;

typedef enum {
  /** Send initial metadata: one and only one instance MUST be sent for each
      call, unless the call was cancelled - in which case this can be skipped.
      This op completes after all bytes of metadata have been accepted by
      outgoing flow control. */
  GRPC_OP_SEND_INITIAL_METADATA = 0,
  /** Send a message: 0 or more of these operations can occur for each call.
      This op completes after all bytes for the message have been accepted by
      outgoing flow control. */
  GRPC_OP_SEND_MESSAGE,
  /** Send a close from the client: one and only one instance MUST be sent from
      the client, unless the call was cancelled - in which case this can be
      skipped.
      This op completes after all bytes for the call (including the close)
      have passed outgoing flow control. */
  GRPC_OP_SEND_CLOSE_FROM_CLIENT,
  /** Send status from the server: one and only one instance MUST be sent from
      the server unless the call was cancelled - in which case this can be
      skipped.
      This op completes after all bytes for the call (including the status)
      have passed outgoing flow control. */
  GRPC_OP_SEND_STATUS_FROM_SERVER,
  /** Receive initial metadata: one and only one MUST be made on the client,
      must not be made on the server.
      This op completes after all initial metadata has been read from the
      peer. */
  GRPC_OP_RECV_INITIAL_METADATA,
  /** Receive a message: 0 or more of these operations can occur for each call.
      This op completes after all bytes of the received message have been
      read, or after a half-close has been received on this call. */
  GRPC_OP_RECV_MESSAGE,
  /** Receive status on the client: one and only one must be made on the client.
      This operation always succeeds, meaning ops paired with this operation
      will also appear to succeed, even though they may not have. In that case
      the status will indicate some failure.
      This op completes after all activity on the call has completed. */
  GRPC_OP_RECV_STATUS_ON_CLIENT,
  /** Receive close on the server: one and only one must be made on the
      server.
      This op completes after the close has been received by the server.
      This operation always succeeds, meaning ops paired with this operation
      will also appear to succeed, even though they may not have. */
  GRPC_OP_RECV_CLOSE_ON_SERVER
} grpc_op_type;

struct grpc_byte_buffer;

/** Operation data: one field for each op type (except SEND_CLOSE_FROM_CLIENT
   which has no arguments) */
typedef struct grpc_op {
  /** Operation type, as defined by grpc_op_type */
  grpc_op_type op;
  /** Write flags bitset for grpc_begin_messages */
  uint32_t flags;
  /** Reserved for future usage */
  void *reserved;
  union {
    /** Reserved for future usage */
    struct {
      void *reserved[8];
    } reserved;
    struct {
      size_t count;
      grpc_metadata *metadata;
      /** If \a is_set, \a compression_level will be used for the call.
       * Otherwise, \a compression_level won't be considered */
      struct {
        uint8_t is_set;
        grpc_compression_level level;
      } maybe_compression_level;
    } send_initial_metadata;
    struct grpc_byte_buffer *send_message;
    struct {
      size_t trailing_metadata_count;
      grpc_metadata *trailing_metadata;
      grpc_status_code status;
      const char *status_details;
    } send_status_from_server;
    /** ownership of the array is with the caller, but ownership of the elements
        stays with the call object (ie key, value members are owned by the call
        object, recv_initial_metadata->array is owned by the caller).
        After the operation completes, call grpc_metadata_array_destroy on this
        value, or reuse it in a future op. */
    grpc_metadata_array *recv_initial_metadata;
    /** ownership of the byte buffer is moved to the caller; the caller must
        call grpc_byte_buffer_destroy on this value, or reuse it in a future op.
       */
    struct grpc_byte_buffer **recv_message;
    struct {
      /** ownership of the array is with the caller, but ownership of the
          elements stays with the call object (ie key, value members are owned
          by the call object, trailing_metadata->array is owned by the caller).
          After the operation completes, call grpc_metadata_array_destroy on
         this
          value, or reuse it in a future op. */
      grpc_metadata_array *trailing_metadata;
      grpc_status_code *status;
      /** status_details is a buffer owned by the application before the op
          completes and after the op has completed. During the operation
          status_details may be reallocated to a size larger than
          *status_details_capacity, in which case *status_details_capacity will
          be updated with the new array capacity.

          Pre-allocating space:
          size_t my_capacity = 8;
          char *my_details = gpr_malloc(my_capacity);
          x.status_details = &my_details;
          x.status_details_capacity = &my_capacity;

          Not pre-allocating space:
          size_t my_capacity = 0;
          char *my_details = NULL;
          x.status_details = &my_details;
          x.status_details_capacity = &my_capacity;

          After the call:
          gpr_free(my_details); */
      char **status_details;
      size_t *status_details_capacity;
    } recv_status_on_client;
    struct {
      /** out argument, set to 1 if the call failed in any way (seen as a
          cancellation on the server), or 0 if the call succeeded */
      int *cancelled;
    } recv_close_on_server;
  } data;
} grpc_op;

typedef struct grpc_resource_quota grpc_resource_quota;

#ifdef __cplusplus
}
#endif

#endif /* GRPC_IMPL_CODEGEN_GRPC_TYPES_H */<|MERGE_RESOLUTION|>--- conflicted
+++ resolved
@@ -202,17 +202,11 @@
 /** If non-zero, allow the use of SO_REUSEPORT if it's available (default 1) */
 #define GRPC_ARG_ALLOW_REUSEPORT "grpc.so_reuseport"
 /** If non-zero, a pointer to a buffer pool (use grpc_resource_quota_arg_vtable
-<<<<<<< HEAD
-   to
-    fetch an appropriate pointer arg vtable */
-#define GRPC_ARG_BUFFER_POOL "grpc.resource_quota"
-=======
    to fetch an appropriate pointer arg vtable */
 #define GRPC_ARG_BUFFER_POOL "grpc.resource_quota"
 /** Service config data, to be passed to subchannels.
     Not intended for external use. */
 #define GRPC_ARG_SERVICE_CONFIG "grpc.service_config"
->>>>>>> 91d0093e
 /** \} */
 
 /** Result of a grpc call. If the caller satisfies the prerequisites of a
