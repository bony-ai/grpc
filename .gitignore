<<<<<<< HEAD
bins
deps
libs
objs
*.pyc
=======
# C/C++ build outputs
bins
gens
libs
objs

# gcov coverage data
coverage
*.gcno

# profiler output
*.prof

# python compiled objects
*.pyc

# cache for run_tests.py
.run_tests_cache
>>>>>>> e7d7559d
<|MERGE_RESOLUTION|>--- conflicted
+++ resolved
@@ -1,10 +1,3 @@
-<<<<<<< HEAD
-bins
-deps
-libs
-objs
-*.pyc
-=======
 # C/C++ build outputs
 bins
 gens
@@ -23,4 +16,3 @@
 
 # cache for run_tests.py
 .run_tests_cache
->>>>>>> e7d7559d
